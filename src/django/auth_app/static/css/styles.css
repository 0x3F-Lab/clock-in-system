/* Center the login box on the page */
body, html {
    margin: 0;
    padding: 0;
    font-family: Arial, sans-serif;
    background: radial-gradient(
        90% 90% at 50% 0%,   
        #052D44 0%,          
        #041D31 35%,         
        #021021 70%,         
        #010A19 100%         
    );
    background-attachment: fixed; 
    color: #f4f4f9;            
    min-height: 100vh;
}

.cursor-pointer {
  cursor: pointer;
}

.z-top {
  z-index: 2000 !important;
}

table {
  width: 100%;
  border-collapse: collapse;
}

.cell-danger {
  background-color: #dc3545 !important;
  color: white;
}

.vertical-divider {
  width: 2px;
  align-self: stretch;
}

.field-error {
  color: #dc3545;
}

.nonfield-error {
  color: #dc3545;
}

.panel {
  background-color: #2d3748;
  color: white;
  box-shadow: 0 4px 8px rgba(0, 0, 0, 0.2);
}

.panel button.disabled {
  background-color: #718096;
}

.rounded-5 {
  border-radius: 1.75rem;
}

.card-link {
  transition: all 0.3s ease;
  border-radius: 1rem;
}

.card-link:hover {
  background-color: #f8f9fa !important; /* Light background */
  color: #fff !important;
}

.card-link:hover i,
.card-link:hover h5,
.card-link:hover p {
  color: #fff !important;
}

.notification-badge {
  transform: translate(-70%, -50%);
}

/* Pagination controller */
.pagination-gradient .page-link {
  border: none;
  padding: 12px 18px;
  margin: 0 5px;
  border-radius: 50%;
  color: #f4f4f9;
  background: #1a202c;
  transition: all 0.3s ease;
}

.pagination-gradient .page-item.active .page-link {
  background: linear-gradient(45deg, #6b5ce7, #a178df);
  color: white;
  box-shadow: 0 2px 10px rgba(107, 92, 231, 0.4);
}

.pagination-gradient .page-link:hover {
  background: linear-gradient(45deg, #a178df, #6b5ce7);
  color: white;
  transform: translateY(-2px);
  box-shadow: 0 5px 15px rgba(107, 92, 231, 0.4);
}

/* CUSTOM BUTTONS */
.btn-outline-indigo {
  color: #6610f2;
  border: 1px solid #6610f2;
  background-color: transparent;
}

.bg-indigo,
.btn-outline-indigo:hover {
  background-color: #6610f2;
  color: #fff;
}

.bg-purple,
.btn-outline-purple:hover {
  background-color: #9b59b6;
  color: #fff;
}

.bg-red,
.btn-outline-red:hover {
  background-color: #ff3b3b;
  color: black;
}

.bg-red-light,
.btn-outline-red-light:hover {
  background-color: #eeb8bd;
  color: black;
}

.btn-outline-cyan {
  color: #0dcaf0;
  border: 1px solid #0dcaf0;
  background-color: transparent;
}

.bg-cyan,
.btn-outline-cyan:hover {
  background-color: #0dcaf0;
  color: #fff;
}

.btn-outline-orange {
  color: #d35400;
  border-color: #d35400;
}

.bg-orange,
.btn-outline-orange:hover {
  background-color: #d35400;
  color: #fff;
}

/* CUSTOM TABLE COLOURS */
.table-purple {
  background-color: #e8cdec !important;
  color: black;
}

.table-red {
  background-color: #d45e5e !important;
  color: black;
}

.table-orange {
  background-color: #fff3e0 !important;
  color: black;
}

.table-teal {
  background-color: #e0f2f1 !important;
  color: black;
}

.table-pink {
  background-color: #f3ceda !important;
  color: black;
}

.table-indigo {
  background-color: #e8eaf6 !important;
  color: black;
}

.table-lime {
  background-color: #f9fbe7 !important;
  color: black;
}

/* CUSTOM COLOURS */
.text-indigo {
  color: #6610f2;
}

.text-pink {
  color: #db33f5;
}

.text-cyan {
  color: #0dcaf0;
}

.text-orange {
  color: #d35400;
}

/* Notification badge for account icon in navbar */
.badge.fs-7 {
  padding: 0.45em;
  min-width: 1.6em;
  height: 1.6em;
  line-height: 1.1em;
  display: flex;
  align-items: center;
  justify-content: center;
  border-radius: 50% !important;
}

/*Below code adds fade to navbar along with styling for the buttons on it and icons*/
.che-header{
  background: radial-gradient(
      120% 180% at 50% 0%,
      #011a2d 0%,
      #001227 100%
  );
}
.che-header .nav-link,
.che-header .navbar-brand span,
.che-header .fa-circle-user,
.che-header .btn-light,
.che-header .btn-light .fa-circle-user{
  color: #29b9e4 !important;
}


/* If you still want the login box centered, apply flex styling only to the login container */
.login-container {
    display: flex;
    justify-content: center;
    align-items: center;
    /* Make it at least as tall as the viewport so it remains centered */
    min-height: 100vh;
    background: white;
    color: #333;
    padding: 30px;
    border-radius: 8px;
    box-shadow: 0px 0px 10px rgba(0, 0, 0, 0.1);
    /* other styles... */
}

/* Login title */
.login-container h2 {
    margin-bottom: 20px;
    font-size: 24px;
    color: #333;
}

/* Login buttons */
.login-box button {
    width: 200px;
    padding: 12px;
    margin: 10px;
    border: none;
    border-radius: 5px;
    font-size: 16px;
    cursor: pointer;
    color: white;
    background-color: #4CAF50;
    transition: background-color 0.3s ease;
}

.login-box button:hover {
    background-color: #45a049;
}

.login-box button:focus {
    outline: none;
}

/* Manager Dashboard Styles */
.dashboard-container {
    display: flex;
    flex-direction: column;
    justify-content: center;
    align-items: center;
    height: 100vh;
    margin: 0;
    font-family: Arial, sans-serif;
    text-align: center;
    background-color: transparent; /* Remove the black background */
}

.dashboard-container h1 {
    font-size: 3rem;
    color: #333;
    margin-bottom: 40px;
}

/* Buttons for manager dashboard */
.button-container {
    display: flex;
    flex-direction: column;
    align-items: center;
    gap: 20px; /* Adds vertical spacing between buttons */
}

.button-container button {
    width: 400px;
    padding: 20px;
    font-size: 1.8rem;
    border: none;
    border-radius: 8px;
    background-color: #4CAF50;
    color: white;
    cursor: pointer;
    transition: background-color 0.3s ease;
    text-align: center;
}

.button-container button:hover {
    background-color: #45a049;
}

.button-container button:focus {
    outline: none;
}

/* Left panel styling */
.left-panel {
    text-align: center; /* Center align text for stacked layout */
    width: 100%; /* Make it stretch across the container */
    padding: 20px;
}

.left-panel h1 {
    font-size: 3rem;
    margin-bottom: 20px;
    color: #f4f4f9;
}

.left-panel p {
    font-size: 1.2rem;
    margin: 10px 0;
}

/* Dropdown Styling */
.left-panel label {
    font-size: 1.2rem;
    margin-bottom: 10px;
    display: block;
    color: #f4f4f9;
}

.left-panel select {
    width: 100%;
    padding: 10px;
    font-size: 1rem;
    margin-bottom: 20px;
    border-radius: 5px;
    border: 1px solid #ccc;
    background-color: #2d3748;
    color: white;
    appearance: none;
    cursor: pointer;
}

.left-panel select:focus {
    outline: none;
    border-color: #4CAF50;
}

/* Right panel styling */
.right-panel {
    text-align: center;
    max-width: 600px; 
    width: 100%; /* Make it stretch across the container */
    background-color: #2d3748; /* Card-like background */
    border-radius: 8px;
    padding: 20px;
    box-shadow: 0 4px 8px rgba(0, 0, 0, 0.2);
}

/* Deliveries section */
.deliveries {
    display: flex;
    align-items: center;
    justify-content: center;  /* This ensures horizontal centering */
    gap: 8px;
    flex-wrap: nowrap;
    white-space: nowrap;
    margin-top: 20px;
    font-size: 16px;
    color: #f4f4f9;
    touch-action: manipulation;
    -webkit-user-select: none;
    user-select: none;
}

.deliveries button {
    width: 50px;
    height: 50px;
    font-size: 16px;
    margin: 0 10px;
    background-color: #4a5568;
    color: white;
    border: none;
    border-radius: 50%;
    cursor: pointer;
    transition: background-color 0.3s ease;
    touch-action: manipulation;
    -webkit-user-select: none;
    user-select: none;
}

.deliveries button:hover {
    background-color: #718096;
}

.deliveries button:disabled {
    background-color: #2d3748;
    cursor: not-allowed;
}

.deliveries span {
    font-size: 1.8rem;
    margin: 0 10px;
    display: inline-block;
}

/* Styling for the login form */
.login-form {
    display: flex;
    flex-direction: column;
    gap: 20px;
}

/* Form group styling */
.form-group {
    display: flex;
    flex-direction: column;
    align-items: flex-start;
    gap: 8px;
}

.form-group label {
    font-size: 1.2rem;
    color: #333;
}

.form-group input {
    width: 90%;
    padding: 10px;
    font-size: 1rem;
    border: 1px solid #ccc;
    border-radius: 5px;
    background-color: #f4f4f9;
    color: #333;
}

.form-group input:focus {
    outline: none;
    border-color: #4CAF50;
}

/* Styling for messages */
.message {
    margin-top: 20px;
    font-size: 1rem;
    color: #e53e3e;
    text-align: center;
}

.modal {
    display: none;
    position: fixed;
    top: 0;
    left: 0;
    width: 100%;
    height: 100%;
    background-color: rgba(0, 0, 0, 0.5);
}

.modal-content {
    background-color: #2d3748 !important;
    color: #f4f4f9 !important;
    margin: 15% auto;
    padding: 20px;
    border-radius: 5px;
    width: 65%;
}

.scrollable-list {
  max-height: 350px;
  overflow-y: auto;
}

/* Base styles */
.scroll-container { overflow-x: auto; -ms-overflow-style: none; scrollbar-width: none; }
.scroll-container::-webkit-scrollbar { display: none; }
/* Mobile: vertical stack */

@media (max-width: 991.98px) {
  .scroll-container .d-flex { flex-direction: column; }
  .scroll-container .card { width: 100%; margin-bottom: 1rem; }
  #schedule-container {gap: 1.5rem;}
  .shift-item {width: 100% !important;}
}
/* Desktop: single row */
@media (min-width: 992px) {
  .scroll-container .d-flex { justify-content: space-between; }
  .scroll-container .card { flex: 1 1 auto; min-width: 0; width: calc((100% - 6rem)/7); margin-right: 1rem; }
  .scroll-container .card:last-child { margin-right: 0; }
}

/* CLASS TO ALLOW THE GIVEN CONTAINER TO USE FULL SCREEN WIDTH AND BREAK INTO THE CONTENT CONTAINER DIV */
.break-content-container {
  width: 80vw;
  position: relative;
  left: 50%;
  transform: translateX(-50%);
  overflow-x: auto;
}

@media (max-width: 1399.98px) {
  .break-content-container {
    width: 90vw;
  }
}

.day-column {
    display: flex;
    flex-direction: column;
    gap: 0.75rem;
}
.day-header {
    padding-bottom: 0.75rem;
    border-bottom: 2px solid #2d3748; 
    margin-bottom: 0.5rem;
    position: relative;
}
.day-header .day-name {
    font-weight: 600;
    font-size: 1.1rem;
}
.day-header .day-date {
    font-size: 0.9rem;
    color: #a0aec0; 
}
.day-header .add-shift-btn {
    position: absolute;
    top: 0;
    right: 0;
    border-radius: 50%;
    width: 30px; height: 30px;
    display: flex; align-items: center; justify-content: center;
    border: none;
    background-color: #2d3748;
    color: #e2e8f0;
    transition: all 0.2s ease;
}
.day-header .add-shift-btn:hover {
    background-color: #4a5568;
    transform: scale(1.1);
}


.shift-item {
    background-color: #fff; 
    border-radius: 8px;
    padding: 0.75rem 1rem;
    box-shadow: 0 1px 3px rgba(0, 0, 0, 0.1);
    transition: all 0.2s ease-in-out;
    animation: fadeIn 0.5s ease;
    border: none;
    width: 10rem;
    box-sizing: border-box;
}
.shift-item:hover {
    transform: translateY(-2px);
    box-shadow: 0 4px 12px rgba(0, 0, 0, 0.15);
}
.shift-item,
.shift-item .shift-item-employee,
.shift-item .shift-item-details,
.shift-item .shift-item-details span {
    color: #2d3748; 
}

.shift-item-employee {
    font-weight: 600;
    white-space: normal; /* Allow text to wrap */
    word-break: break-word; /* Break long words if necessary */
}

.shift-item-details {
    font-size: 0.85rem;
    display: flex;
    flex-direction: column;
    gap: 0.3rem;
    margin-top: 0.35rem;
    white-space: normal;
    word-break: break-word;
}

@keyframes fadeIn {
    from { opacity: 0; transform: translateY(10px); }
    to { opacity: 1; transform: translateY(0); }
}

.shifts-list {
    display: flex;
    flex-direction: column;
    gap: 0.5rem; 
}

#roster_dropdown{
  display: flex;
  justify-content: center;
  margin-bottom: 1em;
  margin-top: -0.5em;
  width: 100%;
}

.role-colour-block {
  width: 20px;
  height: 20px;
  border: 1px solid #ccc;
  border-radius: 4px;
}

.info-tooltip-icon,
.danger-tooltip-icon {
  font-size: 0.8rem;
  background-color: #dee2e6;
  border-radius: 50%;
  cursor: pointer;
  width: 1.5rem;
  height: 1.5rem;
  text-align: center;
  line-height: 1.2rem;
  font-weight: bold;
  top: 0.25rem;
  right: 0.25rem;
}

.danger-tooltip-icon {
  background-color: #F08080;
}

.shift-item .info-tooltip-icon {
  opacity: 0;
  pointer-events: none;
  transition: opacity 0.2s ease;
}

.shift-item:hover .info-tooltip-icon {
  opacity: 1;
  pointer-events: auto;
}

.schedule-table-view {
    width: 100%;
    min-width: 1500px;
    
    border-collapse: separate;
    border-spacing: 0.5rem 0; /* 0.5rem horizontal gap, 0 vertical gap */
    background-color: transparent; /* The background is now on the cells, not the table */
    border-radius: 0; /* No longer needed on the main table */
    overflow: visible; /* No longer needed */
    table-layout: fixed;
}

.schedule-table-view th,
.schedule-table-view td {
    padding: 0.75rem;
    text-align: left;
    vertical-align: top; /* Align content to the top of the cell */
    border-bottom: 1px solid #4a5568;
}

/* Style the header row */
.schedule-table-view thead {
    background-color: rgba(0, 0, 0, 0.2);
}

.schedule-table-view th {
    font-weight: 600;
}

/* Style the first "Employee" column */
.schedule-table-view .employee-name-cell {
    width: 200px; /* Give the name column a generous fixed width */
    font-weight: 600;
    border-right: 1px solid #4a5568;
    vertical-align: middle; /* Center the employee name vertically */
    white-space: normal; 
    word-break: break-word;
}

/* Style the cells that contain the shifts */
.schedule-table-view .shift-cell {
    min-height: 110px; /* Sets a minimum height for the cell */
    height: 1px; /* A trick to make min-height work reliably in tables */
}

/* The container inside each cell that holds the shifts */
.schedule-table-view .shift-cell > div {
    display: flex;
    flex-direction: column;
    gap: 0.5rem; /* This creates the gap between multiple shifts in the same day */
}

.schedule-table-view th {
    position: relative; /* This is crucial for positioning the button inside */
    font-weight: 600;
    padding: 0.75rem 0.5rem;
}

/* Style the new add button in the table header */
.schedule-table-view .add-shift-btn {
    position: absolute;
    top: 4px;
    right: 4px;
    border-radius: 50%;
    width: 28px;
    height: 28px;
    display: flex;
    align-items: center;
    justify-content: center;
    border: none;
    background-color: rgba(255, 255, 255, 0.1);
    color: #e2e8f0;
    transition: all 0.2s ease;
}

.schedule-table-view .add-shift-btn:hover {
    background-color: rgba(255, 255, 255, 0.2);
    transform: scale(1.1);
}

.schedule-table-view .shift-item {
    display: inline-block; /* Allows the item to be centered */
    text-align: left;      /* Resets the text alignment for the content inside */
    width: auto;           /* Allow the card to size to its content, up to the max width */
    max-width: 100%;       /* Prevents the card from overflowing the cell */
}

<<<<<<< HEAD
/* Remove default show password icon */
input[type="password"]::-ms-reveal,
input[type="password"]::-ms-clear {
    display: none;
}

input[type="password"]::-webkit-credentials-auto-fill-button {
    visibility: hidden;
    display: none !important;
    pointer-events: none;
    position: absolute;
    right: 0;
=======
/* Manager-dashboard tiles */
.dashboard-tile{
  background: linear-gradient(135deg,#01334a 0%,#020f20 100%) !important;
  color:#fff;
  border-radius:1rem;
  position:relative;          /* needed for the border trick below */
  overflow:hidden;
  transition:transform .25s;
}

.dashboard-tile i{ color:#29b9e4 !important; }

.dashboard-tile:hover{ transform:translateY(-4px); }

/* gradient stroke (1 px) */
.dashboard-tile::before{
  content:"";
  position:absolute; inset:0;
  padding:1px;
  border-radius:inherit;
  background:linear-gradient(135deg,#265a70 0%, #17364f 100%);
  -webkit-mask:
      linear-gradient(#fff 0 0) content-box,
      linear-gradient(#fff 0 0);
  -webkit-mask-composite:xor;
          mask-composite:exclude;
  pointer-events:none;
}

/* ─── Generic gradient table ───────────────────────────────────────── */
.gradient-table{
  --grad-start:#0e3749;
  --grad-end:#091525;


  background:linear-gradient(135deg,var(--grad-start) 0%,var(--grad-end) 100%);
  border-color:#1f2d3c;

  border-radius:0.75rem;
  overflow:hidden;
}

.gradient-table thead{
  background:inherit;
}

.gradient-table thead th{
  background:transparent !important;
  color:#f4f4f9;
  border-bottom:2px solid #1f2d3c;
}

/* make ordinary cells transparent so the gradient shows.
   but leave any Bootstrap status colour (`table-*`) alone              */
.gradient-table tbody tr:not([class*="table-"])
               td:not([class*="table-"]){
  background-color:transparent !important;
  color:#f4f4f9;
}

.gradient-table.table-striped > tbody > tr:nth-of-type(odd):not([class*="table-"])
        > td:not([class*="table-"]){
  background-color:transparent !important;
}

/* Don't forget: Add border gradient here later on */
.gradient-table th,
.gradient-table td{ border-color:#1f2d3c; }


/* ────────────────────────────────────────────────────────────────
   gradient‑panel / Add lighter gradient to divs than the background of site
─────────────────────────────────────────────────────────────────*/
.gradient-panel{
  --grad-start:#0e3749;
  --grad-end:#091525;

  background:linear-gradient(135deg,var(--grad-start) 0%,var(--grad-end) 100%) !important;

  border-radius:0.75rem;
  box-shadow:0 4px 8px rgba(0,0,0,.25);
  color:#e2e8f0;
  border:1px solid #1f2d3c; 
}

.gradient-panel h3,
.gradient-panel h4{
  color:#f4f4f9;
}

/* ────────────────────────────────────────────────────────────────
   btn-gradient  •  (generally used for 'save changes' button) 
─────────────────────────────────────────────────────────────────*/
.btn-gradient{
  background:#2596be !important;   /* flat teal-blue */
  border:none;
  color:#fff !important;

  border-radius:0.5rem;
  box-shadow:0 2px 6px rgba(0,0,0,.25);
  transition:transform .2s,box-shadow .2s;
}

/* subtle lift on hover / focus */
.btn-gradient:hover,
.btn-gradient:focus{
  background:#2084a6 !important;   /* slightly darker */
  transform:translateY(-2px);
  box-shadow:0 4px 10px rgba(0,0,0,.35);
}

/* Styling of the select a store dropdown */
#storeSelectDropdown{
  background:#1e2530;
  border:1px solid #3b82f6;
  color:#f4f4f9;
  appearance:none;
}
#storeSelectDropdown:focus{
  box-shadow:0 0 0 .15rem rgba(59,130,246,.5);
  border-color:#3b82f6;
}

.select-pill-container{
  background:transparent;
}

.select-icon,
.select-icon i{
  pointer-events:none;
  color:#9ca3af;
}

#storeSelectionController,
#storeSelectionController .select-pill-container,
#storeSelectDropdown{
  box-shadow:none !important;
>>>>>>> f7316287
}<|MERGE_RESOLUTION|>--- conflicted
+++ resolved
@@ -752,20 +752,6 @@
     max-width: 100%;       /* Prevents the card from overflowing the cell */
 }
 
-<<<<<<< HEAD
-/* Remove default show password icon */
-input[type="password"]::-ms-reveal,
-input[type="password"]::-ms-clear {
-    display: none;
-}
-
-input[type="password"]::-webkit-credentials-auto-fill-button {
-    visibility: hidden;
-    display: none !important;
-    pointer-events: none;
-    position: absolute;
-    right: 0;
-=======
 /* Manager-dashboard tiles */
 .dashboard-tile{
   background: linear-gradient(135deg,#01334a 0%,#020f20 100%) !important;
@@ -903,5 +889,18 @@
 #storeSelectionController .select-pill-container,
 #storeSelectDropdown{
   box-shadow:none !important;
->>>>>>> f7316287
+}
+
+/* Remove default show password icon */
+input[type="password"]::-ms-reveal,
+input[type="password"]::-ms-clear {
+    display: none;
+}
+
+input[type="password"]::-webkit-credentials-auto-fill-button {
+    visibility: hidden;
+    display: none !important;
+    pointer-events: none;
+    position: absolute;
+    right: 0;
 }