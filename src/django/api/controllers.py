import logging
import api.exceptions as err
import api.utils as util
from typing import List, Tuple
from datetime import timedelta
from django.utils.timezone import now, localtime
from django.db import transaction
from auth_app.models import User, Activity, KeyValueStore


logger = logging.getLogger("api")


def get_users_name(
    only_active: bool = True,
    ignore_managers: bool = False,
    order: bool = True,
    order_by_first_name: bool = True,
    ignore_clocked_in: bool = False,
) -> List[Tuple[int, str]]:
    """
    Fetches a list of users with their IDs and full names.

    Args:
        only_active (bool): Include only active users if True.
        ignore_managers (bool): Exclude managers if True.
        ignore_clocked_in (bool): Wether to ignore users who are clocked in.
        order (bool): Whether to order by the user's names, otherwise order by their id.
        order_by_first_name (bool): Order by first name if True, otherwise by last name.

    Returns:
        List[Tuple[int, str]]: A list of tuples where each tuple contains user ID and full name.
    """
    # Filter base query
    filters = {"is_active": only_active}
    if ignore_managers:
        filters["is_manager"] = False
    if ignore_clocked_in:
        filters["clocked_in"] = False

    # Fetch filtered users
    users = User.objects.filter(**filters)

    if not users:
        raise User.DoesNotExist("No active clock-in activity found.")

    # Determine ordering
    if order:
        if order_by_first_name:
            # First order by first_name, then by last_name
            users = users.order_by("first_name", "last_name")
        else:
            # First order by last_name, then by first_name
            users = users.order_by("last_name", "first_name")

    # Convert users to compact list
    users_list = list()
    for user in users:
        users_list.append((user.id, f"{user.first_name} {user.last_name}"))

    return users_list


def handle_clock_in(employee_id: int) -> Activity:
    """
    Handles clocking in an employee by ID.

    Args:
        employee_id (int): The employee's ID.

    Returns:
        Activity: An activity object containing the information about the clock in.
    """
    try:
        # Start a database transaction (rolls back on error)
        with transaction.atomic():
            # Fetch the employee (errors if they dont exist)
            employee = User.objects.get(id=employee_id)

            # Check if already clocked in
            if employee.clocked_in:
                raise err.AlreadyClockedInError

            # Check if user is inactive
            elif not employee.is_active:
                raise err.InactiveUserError

            # Check if the employee is trying to clock in too soon after their last shift (default=30m)
            if check_new_shift_too_soon(employee_id=employee_id):
                raise err.StartingShiftTooSoonError

            # Update employee clocked-in status
            employee.clocked_in = True
            employee.save()

            time = localtime(now())  # Consistent timestamp

            # Create Activity record
            activity = Activity.objects.create(
                employee_id=employee,
                login_timestamp=time,
                login_time=util.round_datetime_minute(
                    time
                ),  # Default to round to nearest 15m
                is_public_holiday=util.is_public_holiday(time),
                deliveries=0,
            )

            return activity

    except (
        err.AlreadyClockedInError,
        err.InactiveUserError,
        User.DoesNotExist,
        err.AlreadyClockedInError,
<<<<<<< HEAD
    ) as e:
=======
        err.StartingShiftTooSoonError,
    ):
>>>>>>> b5a18992
        # Re-raise common errors
        raise e
    except Exception as e:
        # Catch-all exception
        logger.error(
            f"Failed to clock in employee with ID {employee_id}, resulting in the error: {str(e)}"
        )
        raise e


def handle_clock_out(employee_id: int, deliveries: int) -> Activity:
    """
    Handles clocking out an employee by ID.

    Args:
        employee_id (int): The employee's ID.
        deliveries (int): Number of deliveries made during the shift.

    Returns:
        Activity: An activity object containing the information about the clock out.
    """
    try:
        # Start a database transaction (rolls back on error)
        with transaction.atomic():
            # Fetch the employee (errors if they dont exist)
            employee = User.objects.get(id=employee_id)

            # Check if not clocked in
            if not employee.clocked_in:
                raise err.AlreadyClockedOutError

            # Check if user is inactive
            elif not employee.is_active:
                raise err.InactiveUserError

            # Fetch the last active clock-in record
            activity = Activity.objects.filter(
                employee_id=employee, logout_time__isnull=True
            ).last()

            if not activity:
                # Manually update user's state to ensure they dont remain bugged
                employee.clocked_in = False
                employee.save()

                # Raise error to inform user
                raise err.NoActiveClockingRecordError

            # Check if the employee is trying to clock out too soon after their last shift (default=10m)
            if check_clocking_out_too_soon(employee_id=employee_id):
                raise err.ClockingOutTooSoonError

            # Update employee clocked-out status and Activity record
            employee.clocked_in = False
            employee.save()

            time = localtime(now())
            activity.logout_timestamp = time
            activity.logout_time = util.round_datetime_minute(
                time
            )  # Default to round to nearest 15m
            activity.deliveries = deliveries
            activity.shift_length_mins = util.calculate_shift_length_mins(
                start=activity.login_time, end=activity.logout_time
            )
            activity.save()

            return activity

    except (
        err.AlreadyClockedOutError,
        User.DoesNotExist,
        err.InactiveUserError,
        err.StartingShiftTooSoonError,
    ) as e:
        # Re-raise common errors
        raise e
    except err.NoActiveClockingRecordError:
        # If the user has no active clocking record (their clock-in activity is missing)
        logger.error(
            f"Failed to clock out employee with ID {employee_id} due to a missing active clocking record (activity). Their clocked state has been reset to ensure they don't remain bugged."
        )
        raise
    except Exception as e:
        logger.error(
            f"Failed to clock out employee with ID {employee_id}, resulting in the error: {str(e)}"
        )
        raise e


def get_employee_clocked_info(employee_id: int) -> dict:
    """
    Get detailed clocked information for an employee.

    Args:
        employee_id (int): The ID of the employee.

    Returns:
        dict: A dictionary containing employee info and clocked-in details if applicable.
    """
    try:
        employee = User.objects.get(id=employee_id)

        # Check employee is not inactive
        if not employee.is_active:
            raise err.InactiveUserError

        # Form the basic info
        full_name = f"{employee.first_name} {employee.last_name}"
        info = {
            "employee_id": employee_id,
            "name": full_name,
            "clocked_in": employee.clocked_in,
        }

        # If the employee is logged in, add the activity info
        if employee.clocked_in:
            # Fetch the last active clock-in record for the employee
            activity = Activity.objects.filter(
                employee_id=employee, logout_time__isnull=True
            ).last()

            if not activity:
                raise Activity.DoesNotExist("No active clock-in activity found.")

            # Add the clock-in time to the info
            info["login_time"] = activity.login_time
            info["login_timestamp"] = activity.login_timestamp

        return info

    except (User.DoesNotExist, Activity.DoesNotExist, err.InactiveUserError) as e:
        raise e  # Re-raise error to be caught in view
    except Exception as e:
        # Catch-all exception
        logger.error(
            f"Failed to get clocked information of employee with ID {employee_id}, resulting in the error: {str(e)}"
        )
        raise e  # Re-raise error to be caught in view


def get_store_location() -> tuple[float, float]:
    """
    Gets the store's latitude and longitude from the database to be used to check
    the employee's distance from the store before clocking them in/out.

    Returns:
        (float, float): The latitude and longitude of the store.
    """
    try:
        # Query the values for the specific keys
        store_lat = KeyValueStore.objects.get(key="store_latitude").value
        store_long = KeyValueStore.objects.get(key="store_longitude").value

        # Convert the values to floats (if stored as strings)
        latitude = float(store_lat)
        longitude = float(store_long)

        return latitude, longitude

    except KeyValueStore.DoesNotExist:
        # If the lat or long keys dont exist in the database
        logger.critical(
            "Store latitude or longitude does not exist within database. Please run the setup script."
        )
        raise
    except ValueError as e:
        # If the value stored in the database for the location is not valid
        logger.critical(
            "Store latitude or longitude values in the database are not valid. Please run the setup script to correct."
        )
        raise ValueError(f"Invalid value for store location: {e}")


def get_clocking_range_limit() -> float:
    """
    Gets the maximum allowable distance a user can be from the store's location
    for them to be able to clock in/out.

    Returns:
        float: The distance in meters the user can be from the store.
    """
    try:
        # Query the value for the allowable distance
        dist = KeyValueStore.objects.get(key="allowable_clocking_dist_m").value

        # Convert the value to floats (if stored as strings)
        return float(dist)

    except KeyValueStore.DoesNotExist:
        # If the lat or long keys dont exist in the database
        logger.critical(
            "Allowable distance limit for clocking does not exist within database. Please run the setup script."
        )
        raise
    except ValueError as e:
        # If the value stored in the database for the location is not valid
        logger.critical(
            "Allowable distance limit for clocking in the database is not valid. Please run the setup script to correct."
        )
        raise ValueError(f"Invalid value for store location: {e}")


def check_new_shift_too_soon(employee_id: int, limit_mins: int = 30) -> bool:
    """
    Check if the user attempts to start a new shift within time limits of their last clock-out.

    Args:
        employee_id (int): The ID of the employee.
        limit_mins (int): The minimum interval in minutes required between clock-out and clock-in. (Default = 30m)

    Returns:
        bool: Returns True if the employee is trying to clock in too soon after their last clock-out, otherwise False.
    """
    try:
        # Get the last clock-out activity for the employee
        last_activity = Activity.objects.filter(
            employee_id=employee_id, logout_timestamp__isnull=False
        ).last()

        if not last_activity:
            # No previous clock-out record found, allow clock-in
            return False

        # Calculate the time difference between the last clock-out and the attempted clock-in
        time_diff = localtime(now()) - last_activity.logout_timestamp

        # Check if the time difference is less than the allowed time gap (x_minutes)
        if time_diff < timedelta(minutes=limit_mins):
            return True

        return False

    except Exception as e:
        raise Exception(
            f"Error checking if employee {employee_id} is attempting to start a shift too soon: {str(e)}"
        )


def check_clocking_out_too_soon(employee_id: int, limit_mins: int = 15) -> bool:
    """
    Check if the user attempts to clock out within time limits after their last clock-in.

    Args:
        employee_id (int): The ID of the employee.
        limit_mins (int): The minimum interval in minutes required between consecutive clock-in and clock-outs. (Default = 15m)
                          Ensure this value equals that of the rounding minutes for shift lengths.

    Returns:
        bool: Returns True if the employee is trying to clock out too soon, otherwise False.
    """
    try:
        # Get the last activity for the employee
        last_activity = (
            Activity.objects.filter(employee_id=employee_id)
            .order_by("-login_timestamp")
            .first()
        )  # Order by latest clock-in/out

        if not last_activity:
            # No previous clock-in or clock-out record found, allow clock-in
            return False

        # Calculate the time difference between the last clock-in/out and the attempted action
        time_diff = localtime(now()) - last_activity.login_timestamp

        # Check if the time difference is less than the allowed time gap (x_minutes)
        if time_diff < timedelta(minutes=limit_mins):
            return True

        return False

    except Exception as e:
        raise Exception(
            f"Error checking if employee {employee_id} is attempting to clock in/out too soon: {str(e)}"
        )


def is_active_account(employee_id: int) -> bool:
    """
    Check if an account with the id is active or inactive.

    Args:
        employee_id (int): The ID of the employee.

    Returns:
        bool: True if the account is active, False otherwise.
    """
    try:
        employee = User.objects.get(id=employee_id)

        # Check employee is not inactive
        if employee.is_active:
            return True

        return False

    except User.DoesNotExist as e:
        raise e  # Re-raise error to be caught in view
    except Exception as e:
        # Catch-all exception
        logger.error(
            f"Failed to check if account is active with ID {employee_id}, resulting in the error: {str(e)}"
        )
        raise e  # Re-raise error to be caught in view<|MERGE_RESOLUTION|>--- conflicted
+++ resolved
@@ -113,12 +113,8 @@
         err.InactiveUserError,
         User.DoesNotExist,
         err.AlreadyClockedInError,
-<<<<<<< HEAD
+        err.StartingShiftTooSoonError,
     ) as e:
-=======
-        err.StartingShiftTooSoonError,
-    ):
->>>>>>> b5a18992
         # Re-raise common errors
         raise e
     except Exception as e:
