{% extends "auth_app/base.html" %}
{% block title %}Pizza Clock-in || Manager Dashboard{% endblock %}

{% block content_container_class %}my-5{% endblock %}
{% block content %}
<div class="centered-container">
    <h1>Manager Dashboard</h1>

    <!-- Display Logged-in User Info -->
    <p>Welcome, <strong>{{ user.username }}</strong>!</p>

    <div class="button-container">
        <button onclick="location.href=`{% url 'manage_employee_details' %}`">Employee Details</button>
        <button onclick="location.href=`{% url 'api:weekly_summary_page' %}`">Weekly Summary</button>
        <button onclick="location.href=`{% url 'manage_shift_logs' %}`">Shift Logs</button>
<<<<<<< HEAD
        <a href="{% url 'logout' %}">Logout</a>
=======
        
        <button onclick="location.href=`{% url 'logout' %}`">Logout</button>
>>>>>>> 3162d660

        <button onclick="location.href='/'">Back to Landing Page</button>
    </div>
</div>
{% endblock %}<|MERGE_RESOLUTION|>--- conflicted
+++ resolved
@@ -13,12 +13,8 @@
         <button onclick="location.href=`{% url 'manage_employee_details' %}`">Employee Details</button>
         <button onclick="location.href=`{% url 'api:weekly_summary_page' %}`">Weekly Summary</button>
         <button onclick="location.href=`{% url 'manage_shift_logs' %}`">Shift Logs</button>
-<<<<<<< HEAD
-        <a href="{% url 'logout' %}">Logout</a>
-=======
         
         <button onclick="location.href=`{% url 'logout' %}`">Logout</button>
->>>>>>> 3162d660
 
         <button onclick="location.href='/'">Back to Landing Page</button>
     </div>
