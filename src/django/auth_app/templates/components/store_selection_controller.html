--- conflicted
+++ resolved
@@ -1,20 +1,5 @@
 <div id="storeSelectionController"
-<<<<<<< HEAD
-     class="panel rounded shadow p-5 {% if store_dict|length == 1 %}d-none{% endif %}">
-  <label for="storeSelectDropdown" class="mb-1 fs-5">Select a store:</label>
-  <select id="storeSelectDropdown" class="form-select">
-    {% if store_dict %}
-      {% for store_id, store_code in store_dict.items %}
-        <option value="{{ store_id }}" {% if forloop.first %}selected{% endif %}>
-          {{ store_code }}
-        </option>
-      {% endfor %}
-    {% else %}
-      <option value="">No stores available</option>
-    {% endif %}
-  </select>
-=======
-     class="panel rounded py-5 px-4 bg-transparent {% if associated_stores|length == 1 %}d-none{% endif %}">
+     class="panel rounded py-5 px-4 bg-transparent {% if store_dict|length == 1 %}d-none{% endif %}">
 
   <label for="storeSelectDropdown"
          class="d-block text-center fw-semibold mb-2 fs-6 small">
@@ -32,8 +17,8 @@
     <!-- selector -->
     <select id="storeSelectDropdown"
             class="form-select rounded-pill ps-5 pe-5">
-      {% if associated_stores %}
-        {% for store_id, store_code in associated_stores.items %}
+      {% if store_dict %}
+        {% for store_id, store_code in store_dict.items %}
           <option value="{{ store_id }}" {% if forloop.first %}selected{% endif %}>
             {{ store_code }}
           </option>
@@ -48,5 +33,4 @@
       <i class="fa-solid fa-chevron-right"></i>
     </span>
   </div>
->>>>>>> f7316287
 </div>