{% extends "auth_app/base.html" %}
{% block title %}Pizza Clock-in || Employee Dashboard{% endblock %}


{% block content_container_class %}my-5{% endblock %}
{% block content %}
<div class="text-center mb-4">
  <h1 class="fw-bolder">Manual Clock In/Out</h1>
</div>

<div class="d-flex justify-content-between align-items-center mb-4">
  <button onclick="location.href=`{% url 'home' %}`" class="btn btn-outline-secondary dashboard-tile">
    <i class="fa-solid fa-arrow-left me-2"></i> Back to Home Directory
  </button>
</div>

<div class="d-flex flex-column align-items-center">
  <div class="panel rounded gradient-panel shadow p-5">
    <form id="manualClockingForm" method="POST" action="{% url 'manual_clocking' %}">
      {% csrf_token %}
      {{ form.deliveries }}
      {{ form.latitude }}
      {{ form.longitude }}

      <div class="form-group">
        <label for="{{ form.store_pin.id_for_label }}" class="text-light">Store PIN:</label>
        <div class="position-relative w-100">
          {{ form.store_pin }}
          <button type="button" class="toggle-password position-absolute end-0 top-50 translate-middle-y me-2 p-0 border-0 bg-transparent text-secondary" tabindex="-1">
            <i class="fa fa-eye cursor-pointer"></i>
          </button>
        </div>
        {% for error in form.store_pin.errors %}
        <div class="field-error">{{ error|escapejs }}</div>
        {% endfor %}
      </div>

      <div class="form-group mt-4">
        <label for="{{ form.employee_pin.id_for_label }}" class="text-light">Employee PIN:</label>
        <div class="position-relative w-100">
          {{ form.employee_pin }}
          <button type="button" class="toggle-password position-absolute end-0 top-50 translate-middle-y me-2 p-0 border-0 bg-transparent text-secondary" tabindex="-1">
            <i class="fa fa-eye cursor-pointer"></i>
          </button>
        </div>
        {% for error in form.employee_pin.errors %}
        <div class="field-error">{{ error|escapejs }}</div>
        {% endfor %}
      </div>

      {% for error in form.deliveries.errors %}
      <div class="nonfield-error">{{ error }}</div>
      {% endfor %}

      {% for error in form.latitude.errors %}
      <div class="nonfield-error">{{ error }}</div>
      {% endfor %}

      {% for error in form.longitude.errors %}
      <div class="nonfield-error">{{ error }}</div>
      {% endfor %}

      {% for error in form.non_field_errors %}
      <div class="nonfield-error">{{ error|escapejs }}</div>
      {% endfor %}
    </form>
  </div>

<<<<<<< HEAD
  <div class="panel rounded shadow p-5 mt-5">
      <button id="clockingButton" class="btn btn-success p-3 fs-4 w-100" disabled>Clock In/Out</button>
=======
  <div class="panel rounded gradient-panel shadow p-5 mt-5">
      <button id="clockingButton" type="submit" class="btn btn-success p-3 fs-4 w-100" disabled>Clock In/Out</button>
>>>>>>> bbc0902a
      <div class="deliveries flex">
          <button id="minusButton" class="btn">-</button>
          <input type="number" id="visibleDeliveries" value="0" min="0" class="form-control w-25">
          <button id="plusButton" class="btn">+</button>
      </div>
  </div>
</div>
{% endblock %}


{% block customscripts %}
{% load static %}
<script src="{% static 'js/manual_clocking.js' %}"></script>
{% endblock %}<|MERGE_RESOLUTION|>--- conflicted
+++ resolved
@@ -66,13 +66,8 @@
     </form>
   </div>
 
-<<<<<<< HEAD
-  <div class="panel rounded shadow p-5 mt-5">
-      <button id="clockingButton" class="btn btn-success p-3 fs-4 w-100" disabled>Clock In/Out</button>
-=======
   <div class="panel rounded gradient-panel shadow p-5 mt-5">
       <button id="clockingButton" type="submit" class="btn btn-success p-3 fs-4 w-100" disabled>Clock In/Out</button>
->>>>>>> bbc0902a
       <div class="deliveries flex">
           <button id="minusButton" class="btn">-</button>
           <input type="number" id="visibleDeliveries" value="0" min="0" class="form-control w-25">
