document.addEventListener("DOMContentLoaded", () => {
<<<<<<< HEAD
    console.log("DOM fully loaded");

    // Store location and allowed radius (in meters)
    const storeLatitude = -31.851786611616173;   // Example: New York latitude
    const storeLongitude = 115.97646041574286; // Example: New York longitude
    const allowedRadius = 1;       // Example: 100 meters radius

    // --- Manager Clock-In Section ---
    const clockButton = document.getElementById("clockButton");
    const deliveriesCount = document.getElementById("deliveriesCount");
    const minusButton = document.getElementById("minusButton");
    const plusButton = document.getElementById("plusButton");
    const timer = document.getElementById("timer");
    const totalTimeDisplay = document.getElementById("totalTime");
    const totalDeliveriesDisplay = document.getElementById("totalDeliveries");
    const localTimeDisplay = document.getElementById("localTime");
    const userDropdown = document.getElementById("userDropdown");

    let clockedIn = false; // Track clock-in state
    let startTime = null; // Store clock-in start time
    let intervalId = null; // Interval for timer

    // Haversine formula to calculate distance between two lat/lng points in meters
    function getDistanceFromLatLonInM(lat1, lon1, lat2, lon2) {
        const R = 6371e3; // Earth's radius in meters
        const toRad = (deg) => deg * Math.PI / 180;

        const dLat = toRad(lat2 - lat1);
        const dLon = toRad(lon2 - lon1);

        const a = Math.sin(dLat / 2) * Math.sin(dLat / 2) +
                  Math.cos(toRad(lat1)) * Math.cos(toRad(lat2)) *
                  Math.sin(dLon / 2) * Math.sin(dLon / 2);

        const c = 2 * Math.atan2(Math.sqrt(a), Math.sqrt(1 - a));
        const distance = R * c;
        return distance;
    }

    // Only run the clock-in logic if these elements exist (i.e., on the manager page)
    if (clockButton && deliveriesCount && minusButton && plusButton && timer && totalTimeDisplay && totalDeliveriesDisplay && localTimeDisplay && userDropdown) {

        // Enable "Clock In" button when a user is selected
        userDropdown.addEventListener("change", () => {
            if (userDropdown.value) {
                clockButton.disabled = false; // Enable the clock button
            }
        });

        // Toggle Clock In/Clock Out
        function toggleClock() {
            if (!clockedIn) {
                // Before clocking in, check location
                if ('geolocation' in navigator) {
                    navigator.geolocation.getCurrentPosition(
                        (position) => {
                            const userLat = position.coords.latitude;
                            const userLon = position.coords.longitude;

                            const distance = getDistanceFromLatLonInM(storeLatitude, storeLongitude, userLat, userLon);
                            console.log(`Distance from store: ${distance} meters`);

                            if (distance <= allowedRadius) {
                                // Within allowed distance, proceed to clock in
                                clockInProcedure();
                            } else {
                                // Not within allowed distance
                                alert("You must be at the store location to clock in.");
                            }
                        },
                        (error) => {
                            console.error("Geolocation error:", error);
                            alert("Unable to get your location. Cannot clock in.");
                        }
                    );
                } else {
                    alert("Geolocation is not supported by your browser. Cannot clock in.");
                }
            } else {
                // Clocking out
                clockOutProcedure();
            }
        }

        function clockInProcedure() {
            clockedIn = true;
            startTime = new Date();
            clockButton.textContent = "Clock Out";
            clockButton.style.backgroundColor = "red";
            deliveriesCount.textContent = "0"; // Reset deliveries
            minusButton.disabled = false;
            plusButton.disabled = false;

            intervalId = setInterval(updateTimer, 1000); // Start timer
        }

        function clockOutProcedure() {
            clockedIn = false;
            clearInterval(intervalId); // Stop timer
            const endTime = new Date();
            const totalMinutes = Math.round((endTime - startTime) / 60000);

            clockButton.textContent = "Clock In";
            clockButton.style.backgroundColor = "green";
            minusButton.disabled = true;
            plusButton.disabled = true;

            // Update left panel
            timer.textContent = "Worked: 0H 0M";
            totalTimeDisplay.textContent = `${Math.floor(totalMinutes / 60)}H ${totalMinutes % 60}M`;
            totalDeliveriesDisplay.textContent = deliveriesCount.textContent;

            deliveriesCount.textContent = "0"; // Reset deliveries after clock out
        }

        // Update Timer
        function updateTimer() {
            const now = new Date();
            const elapsedMinutes = Math.round((now - startTime) / 60000);
            const hours = Math.floor(elapsedMinutes / 60);
            const minutes = elapsedMinutes % 60;

            timer.textContent = `Worked: ${hours}H ${minutes}M`;
        }

        // Update Local Time
        function updateLocalTime() {
            const now = new Date();
            localTimeDisplay.textContent = now.toLocaleTimeString();
        }

        // Adjust Deliveries Count
        function adjustDeliveries(amount) {
            if (clockedIn) {
                const current = parseInt(deliveriesCount.textContent, 10);
                deliveriesCount.textContent = Math.max(0, current + amount);
            }
        }

        // Attach Event Listeners for the Manager Page
        clockButton.addEventListener("click", toggleClock);
        minusButton.addEventListener("click", () => adjustDeliveries(-1));
        plusButton.addEventListener("click", () => adjustDeliveries(1));

        // Start Updating Local Time
        setInterval(updateLocalTime, 1000);
    }
=======
	let clockedIn = false; // Track clock-in state
	let startTime = null; // Store clock-in start time
	let intervalId = null; // Interval for timer

	const clockButton = document.getElementById("clockButton");
	const deliveriesCount = document.getElementById("deliveriesCount");
	const minusButton = document.getElementById("minusButton");
	const plusButton = document.getElementById("plusButton");
	const timer = document.getElementById("timer");
	const totalTimeDisplay = document.getElementById("totalTime");
	const totalDeliveriesDisplay = document.getElementById("totalDeliveries");
	const localTimeDisplay = document.getElementById("localTime");
	const userDropdown = document.getElementById("userDropdown");

	// Access Django-generated URLs
	const listEmployeesUrl = window.djangoUrls.listEmployees;
	const clockedStateUrl = window.djangoUrls.clockedState;
	const clockInUrl = window.djangoUrls.clockIn;
	const clockOutUrl = window.djangoUrls.clockOut;

	function getCookie(name) {
	  let cookieValue = null;
	  if (document.cookie && document.cookie !== '') {
		  const cookies = document.cookie.split(';');
		  for (let i = 0; i < cookies.length; i++) {
			  const cookie = cookies[i].trim();
			  // Does this cookie string begin with the name we want?
			  if (cookie.substring(0, name.length + 1) === (name + '=')) {
				  cookieValue = decodeURIComponent(cookie.substring(name.length + 1));
				  break;
			  }
		  }
	  }
	  return cookieValue;
	}

	const csrftoken = getCookie('csrftoken');

	// Fetch employees and populate dropdown
	function fetchEmployees() {
		$.get(listEmployeesUrl, function(data) {
			data.forEach(employee => {
				$("#userDropdown").append(new Option(employee[1], employee[0]));
			});
		});
	}

	// Fetch clocked state when user is selected
	$("#userDropdown").change(function() {
		const userId = $(this).val();
		if (userId) {
			$.get(`${clockedStateUrl}${userId}/`, function(data) {
				clockedIn = data.clocked_in;
				clockButton.disabled = false;
				updateClockButtonState();
			});
		}
	});

	// Update clock button state based on clockedIn
	function updateClockButtonState() {
		if (clockedIn) {
			clockButton.textContent = "Clock Out";
			clockButton.style.backgroundColor = "red";
			minusButton.disabled = false;
			plusButton.disabled = false;
		} else {
			clockButton.textContent = "Clock In";
			clockButton.style.backgroundColor = "green";
			minusButton.disabled = true;
			plusButton.disabled = true;
		}
	}

	// Toggle Clock In/Clock Out
	function toggleClock() {
		const userId = $("#userDropdown").val();
		const deliveries = parseInt(deliveriesCount.textContent, 10);

		if (!clockedIn) {
			// Clocking in
			$.ajax({
				url: `${clockInUrl}${userId}/`,
				type: "PUT",
				contentType: "application/json",
				headers: {
					'X-CSRFToken': csrftoken // Include CSRF token
				},
				success: function() {
					  clockedIn = true;
					  startTime = new Date();
					  updateClockButtonState();
					  intervalId = setInterval(updateTimer, 1000); // Start timer
				}
			});
		} else {
			// Clocking out
			$.ajax({
				url: `${clockOutUrl}${userId}/`,
				type: "PUT",
				contentType: "application/json",
				headers: {
					'X-CSRFToken': csrftoken // Include CSRF token
				},
				data: JSON.stringify({ deliveries: deliveries }),
				success: function() {
					clockedIn = false;
					clearInterval(intervalId); // Stop timer
					const endTime = new Date();
					const totalMinutes = Math.round((endTime - startTime) / 60000);

					// Update left panel
					timer.textContent = "Worked: 0H 0M";
					totalTimeDisplay.textContent = `${Math.floor(totalMinutes / 60)}H ${totalMinutes % 60}M`;
					totalDeliveriesDisplay.textContent = deliveries;

					deliveriesCount.textContent = "0"; // Reset deliveries after clock out
					updateClockButtonState();
				}
			});
		}
	}

	// Update Timer
	function updateTimer() {
		const now = new Date();
		const elapsedMinutes = Math.round((now - startTime) / 60000);
		const hours = Math.floor(elapsedMinutes / 60);
		const minutes = elapsedMinutes % 60;

		timer.textContent = `Worked: ${hours}H ${minutes}M`;
	}

	// Update Local Time
	function updateLocalTime() {
		const now = new Date();
		localTimeDisplay.textContent = now.toLocaleTimeString();
	}

	// Adjust Deliveries Count
	function adjustDeliveries(amount) {
		if (clockedIn) {
			const current = parseInt(deliveriesCount.textContent, 10);
			deliveriesCount.textContent = Math.max(0, current + amount);
		}
	}

	// Attach Event Listeners
	clockButton.addEventListener("click", toggleClock);
	minusButton.addEventListener("click", () => adjustDeliveries(-1));
	plusButton.addEventListener("click", () => adjustDeliveries(1));

	// Start Updating Local Time
	setInterval(updateLocalTime, 1000);

	// Fetch employees on load
	fetchEmployees();


>>>>>>> 3f1a98df

    // --- Employee Details Section ---
    const employeeTableElement = document.getElementById("employeeTable");
    const editModal = document.getElementById("editModal");
    const editForm = document.getElementById("editForm");
    const closeModal = document.getElementById("closeModal");

    // Only run the employee details logic if these elements exist
    if (employeeTableElement && editModal && editForm && closeModal) {
        const employeeTable = employeeTableElement.querySelector("tbody");

        // Close modal functionality
        closeModal.addEventListener("click", () => {
            editModal.style.display = "none";
        });

        // Fetch and display employees
        const fetchEmployees = () => {
            fetch("/api/employees/", {
                headers: { "Accept": "application/json" },
            })
                .then((res) => {
                    if (!res.ok) throw new Error("Failed to fetch employee data.");
                    return res.json();
                })
                .then((data) => {
                    console.log("Fetched data:", data);

                    // Clear table and display employees
                    employeeTable.innerHTML = "";
                    if (data.length === 0) {
                        employeeTable.innerHTML = `<tr><td colspan="5">No employees found.</td></tr>`;
                    } else {
                        data.forEach((employee) => {
                            const row = document.createElement("tr");
                            row.innerHTML = `
                                <td>${employee.first_name} ${employee.last_name}</td>
                                <td>${employee.email}</td>
                                <td>${employee.phone_number || "N/A"}</td>
                                <td>${employee.pin}</td>
                                <td>
                                    <button class="editBtn" data-id="${employee.id}">Edit</button>
                                </td>
                            `;
                            employeeTable.appendChild(row);
                        });
                        attachEditButtons();
                    }
                })
                .catch((error) => {
                    console.error("Error fetching employee data:", error);
                    employeeTable.innerHTML = `<tr><td colspan="5">Failed to load employees. Please try again later.</td></tr>`;
                });
        };

        // Attach event listeners to edit buttons
        const attachEditButtons = () => {
            document.querySelectorAll(".editBtn").forEach((btn) => {
                btn.addEventListener("click", (e) => {
                    const employeeId = e.target.dataset.id;
                    openEditModal(employeeId);
                });
            });
        };

        // Open the edit modal
        const openEditModal = (id) => {
            fetch(`/api/employees/${id}/`, {
                headers: { "Accept": "application/json" },
            })
                .then((res) => {
                    if (!res.ok) throw new Error("Failed to fetch employee details.");
                    return res.json();
                })
                .then((data) => {
                    console.log("Employee data for editing:", data);
                    document.getElementById("editEmployeeId").value = data.id;
                    document.getElementById("editFirstName").value = data.first_name;
                    document.getElementById("editLastName").value = data.last_name;
                    document.getElementById("editEmail").value = data.email;
                    document.getElementById("editPhone").value = data.phone_number || "";
                    document.getElementById("editPin").value = data.pin || "";
                    editModal.style.display = "block";
                })
                .catch((error) => {
                    console.error("Error fetching employee details:", error);
                });
        };

        // Submit the edit form
        editForm.addEventListener("submit", (e) => {
            e.preventDefault();

            const csrftoken = document.querySelector('#editForm input[name="csrfmiddlewaretoken"]').value;

            const id = document.getElementById("editEmployeeId").value;
            const payload = {
                first_name: document.getElementById("editFirstName").value,
                last_name: document.getElementById("editLastName").value,
                email: document.getElementById("editEmail").value,
                phone_number: document.getElementById("editPhone").value,
                pin: document.getElementById("editPin").value,
            };
            
            fetch(`/api/employees/${id}/`, {
                method: "PUT",
                headers: {
                    "Content-Type": "application/json",
                    "X-CSRFToken": csrftoken
                },
                body: JSON.stringify(payload),
            })
                .then((res) => {
                    if (!res.ok) throw new Error("Failed to update employee.");
                    alert("Employee updated successfully.");
                    editModal.style.display = "none";
                    fetchEmployees(); // Refresh employee list
                })
                .catch((error) => {
                    console.error("Error updating employee:", error);
                    alert("Error updating employee.");
                });
        });

        // Initial fetch of employees
        fetchEmployees();
    } else {
        console.log("Employee details elements not found on this page.");
    }

    // --- Raw Data Logs Section ---
	const rawDataTableElement = document.getElementById("rawDataTable");

	if (rawDataTableElement) {
		const rawDataTbody = rawDataTableElement.querySelector("tbody");

		const fetchRawDataLogs = () => {
			fetch("/api/raw-data-logs/", {
				headers: { "Accept": "application/json" },
			})
				.then((res) => {
					if (!res.ok) throw new Error("Failed to fetch raw data logs.");
					return res.json();
				})
				.then((data) => {
					console.log("Fetched raw data logs:", data);

					// Clear table
					rawDataTbody.innerHTML = "";
					if (data.length === 0) {
						rawDataTbody.innerHTML = `<tr><td colspan="7">No logs found.</td></tr>`;
					} else {
						data.forEach((log) => {
							console.log("Log being processed:", log); // Debugging line
						
							const row = document.createElement("tr");
							row.innerHTML = `
								<td>${log.staff_name}</td>
								<td>${log.login_time || "N/A"}</td> <!-- Add fallback just in case -->
								<td>${log.logout_time || "N/A"}</td> <!-- Add fallback just in case -->
								<td>${log.is_public_holiday ? "Yes" : "No"}</td>
								<td>${log.exact_login_timestamp}</td>
								<td>${log.exact_logout_timestamp || "N/A"}</td>
								<td>${log.deliveries}</td>
								<td>${log.hours_worked}</td>
							`;
							rawDataTbody.appendChild(row);
						});
						
					}
				})
				.catch((error) => {
					console.error("Error fetching raw data logs:", error);
					rawDataTbody.innerHTML = `<tr><td colspan="7">Failed to load logs. Please try again later.</td></tr>`;
				});
		};

    // Initial fetch of raw data logs
    fetchRawDataLogs();
	}
});<|MERGE_RESOLUTION|>--- conflicted
+++ resolved
@@ -1,153 +1,4 @@
 document.addEventListener("DOMContentLoaded", () => {
-<<<<<<< HEAD
-    console.log("DOM fully loaded");
-
-    // Store location and allowed radius (in meters)
-    const storeLatitude = -31.851786611616173;   // Example: New York latitude
-    const storeLongitude = 115.97646041574286; // Example: New York longitude
-    const allowedRadius = 1;       // Example: 100 meters radius
-
-    // --- Manager Clock-In Section ---
-    const clockButton = document.getElementById("clockButton");
-    const deliveriesCount = document.getElementById("deliveriesCount");
-    const minusButton = document.getElementById("minusButton");
-    const plusButton = document.getElementById("plusButton");
-    const timer = document.getElementById("timer");
-    const totalTimeDisplay = document.getElementById("totalTime");
-    const totalDeliveriesDisplay = document.getElementById("totalDeliveries");
-    const localTimeDisplay = document.getElementById("localTime");
-    const userDropdown = document.getElementById("userDropdown");
-
-    let clockedIn = false; // Track clock-in state
-    let startTime = null; // Store clock-in start time
-    let intervalId = null; // Interval for timer
-
-    // Haversine formula to calculate distance between two lat/lng points in meters
-    function getDistanceFromLatLonInM(lat1, lon1, lat2, lon2) {
-        const R = 6371e3; // Earth's radius in meters
-        const toRad = (deg) => deg * Math.PI / 180;
-
-        const dLat = toRad(lat2 - lat1);
-        const dLon = toRad(lon2 - lon1);
-
-        const a = Math.sin(dLat / 2) * Math.sin(dLat / 2) +
-                  Math.cos(toRad(lat1)) * Math.cos(toRad(lat2)) *
-                  Math.sin(dLon / 2) * Math.sin(dLon / 2);
-
-        const c = 2 * Math.atan2(Math.sqrt(a), Math.sqrt(1 - a));
-        const distance = R * c;
-        return distance;
-    }
-
-    // Only run the clock-in logic if these elements exist (i.e., on the manager page)
-    if (clockButton && deliveriesCount && minusButton && plusButton && timer && totalTimeDisplay && totalDeliveriesDisplay && localTimeDisplay && userDropdown) {
-
-        // Enable "Clock In" button when a user is selected
-        userDropdown.addEventListener("change", () => {
-            if (userDropdown.value) {
-                clockButton.disabled = false; // Enable the clock button
-            }
-        });
-
-        // Toggle Clock In/Clock Out
-        function toggleClock() {
-            if (!clockedIn) {
-                // Before clocking in, check location
-                if ('geolocation' in navigator) {
-                    navigator.geolocation.getCurrentPosition(
-                        (position) => {
-                            const userLat = position.coords.latitude;
-                            const userLon = position.coords.longitude;
-
-                            const distance = getDistanceFromLatLonInM(storeLatitude, storeLongitude, userLat, userLon);
-                            console.log(`Distance from store: ${distance} meters`);
-
-                            if (distance <= allowedRadius) {
-                                // Within allowed distance, proceed to clock in
-                                clockInProcedure();
-                            } else {
-                                // Not within allowed distance
-                                alert("You must be at the store location to clock in.");
-                            }
-                        },
-                        (error) => {
-                            console.error("Geolocation error:", error);
-                            alert("Unable to get your location. Cannot clock in.");
-                        }
-                    );
-                } else {
-                    alert("Geolocation is not supported by your browser. Cannot clock in.");
-                }
-            } else {
-                // Clocking out
-                clockOutProcedure();
-            }
-        }
-
-        function clockInProcedure() {
-            clockedIn = true;
-            startTime = new Date();
-            clockButton.textContent = "Clock Out";
-            clockButton.style.backgroundColor = "red";
-            deliveriesCount.textContent = "0"; // Reset deliveries
-            minusButton.disabled = false;
-            plusButton.disabled = false;
-
-            intervalId = setInterval(updateTimer, 1000); // Start timer
-        }
-
-        function clockOutProcedure() {
-            clockedIn = false;
-            clearInterval(intervalId); // Stop timer
-            const endTime = new Date();
-            const totalMinutes = Math.round((endTime - startTime) / 60000);
-
-            clockButton.textContent = "Clock In";
-            clockButton.style.backgroundColor = "green";
-            minusButton.disabled = true;
-            plusButton.disabled = true;
-
-            // Update left panel
-            timer.textContent = "Worked: 0H 0M";
-            totalTimeDisplay.textContent = `${Math.floor(totalMinutes / 60)}H ${totalMinutes % 60}M`;
-            totalDeliveriesDisplay.textContent = deliveriesCount.textContent;
-
-            deliveriesCount.textContent = "0"; // Reset deliveries after clock out
-        }
-
-        // Update Timer
-        function updateTimer() {
-            const now = new Date();
-            const elapsedMinutes = Math.round((now - startTime) / 60000);
-            const hours = Math.floor(elapsedMinutes / 60);
-            const minutes = elapsedMinutes % 60;
-
-            timer.textContent = `Worked: ${hours}H ${minutes}M`;
-        }
-
-        // Update Local Time
-        function updateLocalTime() {
-            const now = new Date();
-            localTimeDisplay.textContent = now.toLocaleTimeString();
-        }
-
-        // Adjust Deliveries Count
-        function adjustDeliveries(amount) {
-            if (clockedIn) {
-                const current = parseInt(deliveriesCount.textContent, 10);
-                deliveriesCount.textContent = Math.max(0, current + amount);
-            }
-        }
-
-        // Attach Event Listeners for the Manager Page
-        clockButton.addEventListener("click", toggleClock);
-        minusButton.addEventListener("click", () => adjustDeliveries(-1));
-        plusButton.addEventListener("click", () => adjustDeliveries(1));
-
-        // Start Updating Local Time
-        setInterval(updateLocalTime, 1000);
-    }
-=======
 	let clockedIn = false; // Track clock-in state
 	let startTime = null; // Store clock-in start time
 	let intervalId = null; // Interval for timer
@@ -307,7 +158,6 @@
 	fetchEmployees();
 
 
->>>>>>> 3f1a98df
 
     // --- Employee Details Section ---
     const employeeTableElement = document.getElementById("employeeTable");
