import re
import string
import logging
import api.utils as util
import api.exceptions as err
import api.controllers as controllers
import auth_app.tasks as tasks

from datetime import date, datetime, time, timedelta
from rest_framework import status
from rest_framework.response import Response
from rest_framework.renderers import JSONRenderer
from rest_framework.decorators import api_view, renderer_classes
from django.conf import settings
from django.http import JsonResponse
from django.db import transaction, IntegrityError, DatabaseError
from django.core.validators import validate_email
from django.core.exceptions import ValidationError
from django.utils.timezone import now, localtime, make_aware
from auth_app.utils import sanitise_markdown_title_text, sanitise_markdown_message_text
from django.shortcuts import get_object_or_404
from auth_app.models import (
    User,
    Activity,
    Store,
    StoreUserAccess,
    Notification,
    NotificationReceipt,
    Shift,
    Role,
    ShiftException,
)
from auth_app.utils import api_manager_required, api_employee_required
from auth_app.serializers import ActivitySerializer, ClockedInfoSerializer
from clock_in_system.settings import (
    FINISH_SHIFT_TIME_DELTA_THRESHOLD_MINS,
    VALID_NAME_PATTERN,
    VALID_PHONE_NUMBER_PATTERN,
    VALID_PASSWORD_PATTERN,
    PASSWORD_MAX_LENGTH,
    PASSWORD_MIN_LENGTH,
    MINIMUM_SHIFT_LENGTH_ASSIGNMENT_MINS,
    MAX_SHIFT_ACTIVITY_AGE_MODIFIABLE_DAYS,
)


logger = logging.getLogger("api")


@api_manager_required
@api_view(["GET"])
@renderer_classes([JSONRenderer])
def list_store_employee_names(request):
    """
    API view to fetch a list of users with their IDs and full names who are related to a certain store.
    The authenticated user MUST be associated to the store to list their employees.
    """
    try:
        # Extract query parameters from the request, with defaults
        only_active = util.str_to_bool(request.query_params.get("only_active", "true"))
        ignore_managers = util.str_to_bool(
            request.query_params.get("ignore_managers", "false")
        )
        order = util.str_to_bool(request.query_params.get("order", "true"))
        order_by_first_name = util.str_to_bool(
            request.query_params.get("order_by_first_name", "true")
        )
        ignore_clocked_in = util.str_to_bool(
            request.query_params.get("ignore_clocked_in", "false")
        )
        store_id = util.clean_param_str(request.query_params.get("store_id", None))

        if store_id is None:
            return Response(
                {"Error": "Missing store_id in request params. Please try again."},
                status=status.HTTP_400_BAD_REQUEST,
            )

        # Get the user information of the manager requesting this info from their session
        try:
            user_id = request.session.get("user_id")
            user = User.objects.get(id=user_id)
        except User.DoesNotExist:
            return Response(
                {
                    "Error": "Failed to get your account's information for authorisation. Please login again."
                },
                status=status.HTTP_403_FORBIDDEN,
            )

        # Ensure user is associated with the store
        if not user.is_associated_with_store(store=int(store_id)):
            return Response(
                {"Error": "Cannot list employee names for an unassociated store."},
                status=status.HTTP_403_FORBIDDEN,
            )

        # Call the controller function
        users_list = controllers.get_store_employee_names(
            store_id=store_id,
            only_active=only_active,
            ignore_managers=ignore_managers,
            order=order,
            order_by_first_name=order_by_first_name,
            ignore_clocked_in=ignore_clocked_in,
        )

        # Return the list of users in the response
        return Response(users_list, status=status.HTTP_200_OK)

    except User.DoesNotExist:
        # Return a 404 if the user does not exist
        return Response(
            {"Error": "No users found matching the given criteria."},
            status=status.HTTP_404_NOT_FOUND,
        )
    except ValueError:
        return Response(
            {
                "Error": "Could not convert a value into an integer. Did you set your values correctly?"
            },
            status=status.HTTP_400_BAD_REQUEST,
        )
    except Exception as e:
        # Handle any unexpected exceptions
        logger.critical(f"Failed to list all users, resulting in the error: {str(e)}")
        return Response(
            {"Error": "Internal error."},
            status=status.HTTP_500_INTERNAL_SERVER_ERROR,
        )


@api_manager_required
@api_view(["GET"])
@renderer_classes([JSONRenderer])
def list_all_shift_details(request):
    try:
        # Get the account info of the user requesting these shifts
        try:
            user = util.api_get_user_object_from_session(request)
        except User.DoesNotExist:
            return Response(
                {
                    "Error": "Failed to get your account's information for authorisation. Please login again."
                },
                status=status.HTTP_400_BAD_REQUEST,
            )

        # Get store id
        store_id = util.clean_param_str(request.query_params.get("store_id", None))
        if store_id is None:
            return Response(
                {
                    "Error": "Missing required store_id field in query params. Please retry."
                },
                status=status.HTTP_400_BAD_REQUEST,
            )

        elif not user.is_associated_with_store(store=int(store_id)):
            raise err.NotAssociatedWithStoreError

        # Get pagination values
        offset, limit = util.get_pagination_values_from_request(request)

        # Get remaining param settings
        only_unfinished = util.str_to_bool(
            request.query_params.get("only_unfinished", "false")
        )
        only_public_hol = util.str_to_bool(
            request.query_params.get("only_pub", "false")
        )
        hide_deactivated = util.str_to_bool(
            request.query_params.get("hide_deactive", "false")
        )
        hide_resigned = util.str_to_bool(
            request.query_params.get("hide_resign", "false")
        )
        sort_field = util.clean_param_str(request.query_params.get("sort", "time"))
        start_date = util.clean_param_str(request.query_params.get("start", None))
        end_date = util.clean_param_str(request.query_params.get("end", None))
        filter_names = util.clean_param_str(request.query_params.get("filter", ""))

        if start_date is None or end_date is None:
            return Response(
                {"Error": "Missing start or end date."},
                status=status.HTTP_417_EXPECTATION_FAILED,
            )

        # Validate other given fields
        try:
            datetime.strptime(start_date, "%Y-%m-%d")
            datetime.strptime(end_date, "%Y-%m-%d")
        except ValueError:
            return Response(
                {"Error": "Invalid date format. Use YYYY-MM-DD."},
                status=status.HTTP_406_NOT_ACCEPTABLE,
            )

        VALID_SORT_FIELDS = {"time", "name", "length", "delivery"}
        if sort_field not in VALID_SORT_FIELDS:
            return Response(
                {
                    "Error": f"Invalid sort field. Must be one of: {', '.join(VALID_SORT_FIELDS)}."
                },
                status=status.HTTP_406_NOT_ACCEPTABLE,
            )

        # Convert filter_names string to list
        try:
            filter_names_list = util.get_filter_list_from_string(filter_names)
        except ValueError:
            return Response(
                {"Error": "Invalid characters in filter list."},
                status=status.HTTP_406_NOT_ACCEPTABLE,
            )

        results, total = controllers.get_all_shifts(
            store_id=store_id,
            offset=offset,
            limit=limit,
            start_date=start_date,
            end_date=end_date,
            sort_field=sort_field,
            filter_names=filter_names_list,
            only_unfinished=only_unfinished,
            only_public_hol=only_public_hol,
            hide_deactivated=hide_deactivated,
            hide_resigned=hide_resigned,
            allow_inactive_store=True,  # ONLY MANAGERS ACCESS THIS PAGE -- no need to check perms
        )

        return JsonResponse(
            {
                "total": total,
                "offset": offset,
                "limit": limit,
                "results": results,
            },
            status=status.HTTP_200_OK,
        )

    except ValueError:
        logger.warning(
            f"A VALUE ERROR occured when trying to get shift summaries for store ID {store_id}, resulting in the error: {str(e)}"
        )
        return Response(
            {
                "Error": "Could not convert a value into an integer. Did you set your values correctly?"
            },
            status=status.HTTP_412_PRECONDITION_FAILED,
        )
    except Store.DoesNotExist:
        return Response(
            {"Error": f"Failed to get the store information for ID {store_id}."},
            status=status.HTTP_409_CONFLICT,
        )
    except err.NotAssociatedWithStoreError:
        return Response(
            {
                "Error": "Not authorised to get shift information for an unassociated store."
            },
            status=status.HTTP_403_FORBIDDEN,
        )
    except err.InactiveStoreError:
        return Response(
            {"Error": "Not authorised to get shift information for an inactive store."},
            status=status.HTTP_403_FORBIDDEN,
        )
    except Exception as e:
        # Handle any unexpected exceptions
        logger.critical(
            f"Failed to list all shift details (full dump), resulting in the error: {str(e)}"
        )
        return Response(
            {"Error": "Internal error."},
            status=status.HTTP_500_INTERNAL_SERVER_ERROR,
        )


@api_manager_required
@api_view(["GET"])
def list_singular_shift_details(request, id):
    try:
        act = Activity.objects.get(id=id)

        # Get the account info of the user requesting this shift info
        manager_id = request.session.get("user_id")
        manager = User.objects.get(id=manager_id)

        if not manager.is_associated_with_store(store=act.store):
            return Response(
                {
                    "Error": "Not authorised to get shift information for an unassociated store."
                },
                status=status.HTTP_403_FORBIDDEN,
            )

        activity_data = {
            "id": id,
            "login_timestamp": (
                localtime(act.login_timestamp).strftime("%d/%m/%Y %H:%M")
                if act.login_timestamp
                else None
            ),
            "logout_timestamp": (
                localtime(act.logout_timestamp).strftime("%d/%m/%Y %H:%M")
                if act.logout_timestamp
                else None
            ),
            "is_public_holiday": act.is_public_holiday,
            "deliveries": act.deliveries,
        }

        return JsonResponse(activity_data, status=status.HTTP_200_OK)

    except Activity.DoesNotExist as e:
        return Response(
            {"Error": f"Shift with ID {id} does not exist."},
            status=status.HTTP_404_NOT_FOUND,
        )
    except User.DoesNotExist as e:
        return Response(
            {
                "Error": "Failed to get your account's information for authorisation. Please login again."
            },
            status=status.HTTP_403_FORBIDDEN,
        )
    except Exception as e:
        # Handle any unexpected exceptions
        logger.critical(
            f"Failed to list activity details for ID {id}, resulting in the error: {str(e)}"
        )
        return Response(
            {"Error": "Internal error."},
            status=status.HTTP_500_INTERNAL_SERVER_ERROR,
        )


@api_manager_required
@api_view(["POST", "PATCH", "DELETE"])
@renderer_classes([JSONRenderer])
def update_shift_details(request, id):
    try:
        activity = Activity.objects.select_related("employee", "store").get(id=id)

        # Get the account info of the user requesting this shift info
        manager_id = request.session.get("user_id")
        manager = User.objects.get(id=manager_id)

        if not manager.is_associated_with_store(store=activity.store):
            return Response(
                {
                    "Error": "Not authorised to update a shift's information for an unassociated store."
                },
                status=status.HTTP_403_FORBIDDEN,
            )
        elif not activity.store.is_active:
            return Response(
                {"Error": "Not authorised to update a shift to an inactive store."},
                status=status.HTTP_403_FORBIDDEN,
            )
        elif activity.employee.is_hidden:
            return Response(
                {"Error": "Not authorised to interact with a hidden account."},
                status=status.HTTP_403_FORBIDDEN,
            )
        elif activity.login_time.date() < (
            localtime(now()).date()
            - timedelta(days=MAX_SHIFT_ACTIVITY_AGE_MODIFIABLE_DAYS)
        ):
            return Response(
                {
                    "Error": f"Not authorised to interact with a shift older than {MAX_SHIFT_ACTIVITY_AGE_MODIFIABLE_DAYS} days."
                },
                status=status.HTTP_424_FAILED_DEPENDENCY,
            )

        # Save activity info
        original = {
            "id": activity.id,
            "deliveries": activity.deliveries,
            "login_time": localtime(activity.login_time),
            "login_timestamp": localtime(activity.login_timestamp),
            "logout_time": localtime(activity.logout_time),
            "logout_timestamp": localtime(activity.logout_timestamp),
            "shift_length_mins": activity.shift_length_mins,
            "is_public_holiday": activity.is_public_holiday,
        }

        # If DELETING the activity
        if request.method == "DELETE":
            with transaction.atomic():
                activity.delete()

                # Create exception IF there is a correlated shift
                shift = Shift.objects.filter(
                    store=activity.store_id,
                    employee=activity.employee_id,
                    date=activity.login_time.date(),
                    is_deleted=False,
                ).first()
                if shift:
                    controllers.link_activity_to_shift(shift=shift)

            logger.info(
                f"Manager ID {manager_id} ({manager.first_name} {manager.last_name}) deleted an ACTIVITY with ID {id} for the employee ID {activity.employee.id} ({activity.employee.first_name} {activity.employee.last_name}) under the store [{activity.store.code}])."
            )
            logger.debug(
                f"[DELETE: ACTIVITY (ID: {original['id']})] [MANUAL] Login: {original['login_time']} ({original['login_timestamp']}) -- Logout: {original['logout_time']} ({original['logout_timestamp']}) -- Deliveries: {original['deliveries']} -- Shift Length: {original['shift_length_mins']}mins -- PUBLIC HOLIDAY: {original['is_public_holiday']}"
            )
            return JsonResponse(
                {"message": "Employee deleted successfully"},
                status=status.HTTP_200_OK,
            )

        # If UPDATING the activity
        elif (request.method == "POST") or (request.method == "PATCH"):
            # Parse data from request
            login_timestamp = util.clean_param_str(
                request.data.get("login_timestamp", None)
            )
            logout_timestamp = util.clean_param_str(
                request.data.get("logout_timestamp", None)
            )
            now_time = localtime(now())

            try:
                if login_timestamp:
                    login_timestamp = datetime.strptime(
                        login_timestamp, "%Y-%m-%dT%H:%M:%S"
                    )
                    # Add timezone information to timstamp
                    login_timestamp = localtime(make_aware(login_timestamp))
                    activity.login_time = util.round_datetime_minute(login_timestamp)
                    activity.login_timestamp = login_timestamp
                else:
                    return Response(
                        {"Error": "Login timestamp cannot be empty. Please try again."},
                        status=status.HTTP_412_PRECONDITION_FAILED,
                    )

                if logout_timestamp:
                    logout_timestamp = datetime.strptime(
                        logout_timestamp, "%Y-%m-%dT%H:%M:%S"
                    )
                    # Add timezone information to timstamp
                    logout_timestamp = localtime(make_aware(logout_timestamp))
                    activity.logout_time = util.round_datetime_minute(logout_timestamp)
                    activity.logout_timestamp = logout_timestamp
                else:
                    # If manually deleting start time, set logout time to null
                    activity.logout_time = None
                    activity.logout_timestamp = None

            except ValueError as e:
                return Response(
                    {
                        "Error": "Times must be sent in ISO8601 format (YYYY-MM-DDTHH:MM:SS)."
                    },
                    status=status.HTTP_412_PRECONDITION_FAILED,
                )

            # Check user has not already worked on the given date
            if activity.employee.has_activity_on_date(
                store=activity.store_id,
                date=login_timestamp.date(),
                ignore_activity=activity.id,
            ):
                return JsonResponse(
                    {"Error": "Employee has already worked on the given date."},
                    status=status.HTTP_409_CONFLICT,
                )

            # Check when deleting clockout time (hence clocking user in) for shift older than current day.
            elif (not logout_timestamp) and (login_timestamp.date() != now_time.date()):
                return Response(
                    {
                        "Error": "Cannot have a missing clock out time for a shift older than the current day."
                    },
                    status=status.HTTP_417_EXPECTATION_FAILED,
                )

            # Check that the login and logout times are on the same day, so a shift cant be longer than 24hours.
            elif (logout_timestamp) and (
                login_timestamp.date() != logout_timestamp.date()
            ):
                return Response(
                    {"Error": "A shift must be finished on the same day it started."},
                    status=status.HTTP_417_EXPECTATION_FAILED,
                )

            elif (login_timestamp > now_time) or (
                logout_timestamp and logout_timestamp > now_time
            ):
                return Response(
                    {"Error": "A timestamp cannot be in the future."},
                    status=status.HTTP_417_EXPECTATION_FAILED,
                )

            # Check if its a unfinished shift BEFORE TODAY (cant have a unfinished shift in the past)
            elif (not logout_timestamp) and (login_timestamp.date() != now_time.date()):
                return JsonResponse(
                    {"Error": "Cannot have a unfinished shift in the past."},
                    status=status.HTTP_417_EXPECTATION_FAILED,
                )

            # Set public holiday state (keep same if not given)
            activity.is_public_holiday = util.str_to_bool(
                request.data.get("is_public_holiday", activity.is_public_holiday)
            )

            # Set deliveries (keep same if not given) -- ENSURE >= 0
            try:
                activity.deliveries = max(
                    int(request.data.get("deliveries", activity.deliveries)),
                    0,
                )
            except ValueError:
                return JsonResponse(
                    {"Error": "Deliveries must be an integer."},
                    status=status.HTTP_412_PRECONDITION_FAILED,
                )

            # Update shift length if both login and logout time exist
            if activity.login_time and activity.logout_time:
                # Check that logout time is not before login time
                if activity.logout_time < activity.login_time:
                    return JsonResponse(
                        {"Error": "Logout time cannot be before login time."},
                        status=status.HTTP_400_BAD_REQUEST,
                    )

                # Update shift length
                delta = activity.logout_time - activity.login_time
                activity.shift_length_mins = int(delta.total_seconds() // 60)

                # Check that shift length reaches minimum required shift length
                if activity.shift_length_mins < FINISH_SHIFT_TIME_DELTA_THRESHOLD_MINS:
                    return JsonResponse(
                        {
                            "Error": f"Rounded shift duration must be at least {FINISH_SHIFT_TIME_DELTA_THRESHOLD_MINS} minutes."
                        },
                        status=status.HTTP_400_BAD_REQUEST,
                    )

            # Else reset shift length time
            else:
                activity.shift_length_mins = 0

            with transaction.atomic():
                activity.save()

                # If activity is finished -> check for exceptions
                if activity.logout_time:
                    controllers.link_activity_to_shift(activity=activity)

            logger.info(
                f"Manager ID {manager_id} ({manager.first_name} {manager.last_name}) updated an ACTIVITY with ID {id} for the employee ID {activity.employee.id} ({activity.employee.first_name} {activity.employee.last_name}) under the store [{activity.store.code}])."
            )
            logger.debug(
                f"[UPDATE: ACTIVITY (ID: {activity.id})] [MANUAL] Login: {original['login_time']} ({original['login_timestamp']}) → {activity.login_time} ({activity.login_timestamp}) -- Logout: {original['logout_time']} ({original['logout_timestamp']}) → {activity.logout_time} ({activity.logout_timestamp}) -- Deliveries: {original['deliveries']} → {activity.deliveries} -- Shift Length: {original['shift_length_mins']} → {activity.shift_length_mins} -- PUBLIC HOLIDAY: {original['is_public_holiday']} → {activity.is_public_holiday}"
            )
            return JsonResponse(
                {"message": "Shift updated successfully."},
                status=status.HTTP_202_ACCEPTED,
            )

        return Response(
            {"Error": "Invalid method."},
            status=status.HTTP_405_METHOD_NOT_ALLOWED,
        )

    except ValueError as e:
        return Response(
            {"Error": "Times must be sent in ISO8601 format (YYYY-MM-DDTHH:MM:SS)."},
            status=status.HTTP_412_PRECONDITION_FAILED,
        )
    except Activity.DoesNotExist as e:
        return Response(
            {"Error": f"Shift with ID {id} does not exist."},
            status=status.HTTP_404_NOT_FOUND,
        )
    except User.DoesNotExist as e:
        return Response(
            {
                "Error": "Failed to get your account's information for authorisation. Please login again."
            },
            status=status.HTTP_403_FORBIDDEN,
        )
    except Exception as e:
        # Handle any unexpected exceptions
        logger.critical(
            f"Failed to update activity details for activity ID {id}, resulting in the error: {str(e)}"
        )
        return Response(
            {"Error": "Internal error."},
            status=status.HTTP_500_INTERNAL_SERVER_ERROR,
        )


@api_manager_required
@api_view(["PUT"])
@renderer_classes([JSONRenderer])
def create_new_shift(request):
    try:
        # Parse data from request
        employee_id = util.clean_param_str(request.data.get("employee_id", None))
        # Type checking done later when converting form
        login_timestamp = util.clean_param_str(
            request.data.get("login_timestamp", None)
        )
        logout_timestamp = util.clean_param_str(
            request.data.get("logout_timestamp", None)
        )
        is_public_holiday = util.str_to_bool(
            request.data.get("is_public_holiday", False)
        )
        store_id = util.clean_param_str(request.data.get("store_id", None))
        now_time = localtime(now())

        # Get the account info of the user requesting this shift info
        manager_id = request.session.get("user_id")
        try:
            manager = User.objects.get(id=manager_id)
        except User.DoesNotExist:
            return Response(
                {
                    "Error": "Failed to get your account's information for authorisation. Please login again."
                },
                status=status.HTTP_403_FORBIDDEN,
            )

        # Check that the request is not missing the employee ID or the login timestamp (REQUIRED)
        if not employee_id or not login_timestamp:
            return JsonResponse(
                {"Error": "Required fields are missing. (Employee and Login time)"},
                status=status.HTTP_417_EXPECTATION_FAILED,
            )

        elif store_id is None:
            return JsonResponse(
                {"Error": "Missing store_id information in request data."},
                status=status.HTTP_417_EXPECTATION_FAILED,
            )

        # Ensure deliveries is an int and that its >= 0
        try:
            deliveries = max(
                int(request.data.get("deliveries", 0)),
                0,
            )
        except ValueError as e:
            return Response(
                {"Error": "Deliveries must be an integer."},
                status=status.HTTP_417_EXPECTATION_FAILED,
            )

        # Get the employee
        employee = User.objects.get(id=employee_id)

        # Get the store object to link it
        store = Store.objects.get(id=store_id)

        # Check user is authorised to interact with the store and the user
        if not manager.is_associated_with_store(store=int(store_id)):
            return Response(
                {
                    "Error": "Not authorised to create a new shift for an unassociated store."
                },
                status=status.HTTP_403_FORBIDDEN,
            )
        elif not store.is_active:
            return Response(
                {"Error": "Not authorised to interact with an inactive store."},
                status=status.HTTP_403_FORBIDDEN,
            )
        elif not manager.is_manager_of(employee=employee):
            return Response(
                {
                    "Error": "Not authorised to create a new shift with another store's employee."
                },
                status=status.HTTP_403_FORBIDDEN,
            )
        elif employee.is_hidden:
            return Response(
                {"Error": "Not authorised to interact with a hidden account."},
                status=status.HTTP_403_FORBIDDEN,
            )
        elif not employee.is_active:
            return Response(
                {"Error": "Not authorised to assign a shift to an inactive account."},
                status=status.HTTP_403_FORBIDDEN,
            )

        # Ensure the timestamps are in the correct form and are TIMEZONE AWARE (allows comparison)
        try:
            login_timestamp = datetime.strptime(login_timestamp, "%Y-%m-%dT%H:%M:%S")
            # Add timezone info to timestamp
            login_timestamp = localtime(make_aware(login_timestamp))

            if logout_timestamp:
                logout_timestamp = datetime.strptime(
                    logout_timestamp, "%Y-%m-%dT%H:%M:%S"
                )
                # Add timezone info to timestamp
                logout_timestamp = localtime(make_aware(logout_timestamp))
        except ValueError as e:
            return Response(
                {
                    "Error": "Times must be sent in ISO8601 format (YYYY-MM-DDTHH:MM:SS)."
                },
                status=status.HTTP_412_PRECONDITION_FAILED,
            )

        # Check user has not already worked on the given date
        if employee.has_activity_on_date(store=store, date=login_timestamp.date()):
            return JsonResponse(
                {"Error": "Employee has already worked on the given date."},
                status=status.HTTP_409_CONFLICT,
            )

        # Check user isnt editing a shift older than 2 weeks
        elif login_timestamp.date() < (
            now_time.date() - timedelta(days=MAX_SHIFT_ACTIVITY_AGE_MODIFIABLE_DAYS)
        ):
            return JsonResponse(
                {
                    "Error": f"Not authorised to create an activity older than {MAX_SHIFT_ACTIVITY_AGE_MODIFIABLE_DAYS} days."
                },
                status=status.HTTP_424_FAILED_DEPENDENCY,
            )

        # Check if login_timestamp is in the future
        elif login_timestamp > now_time:
            return JsonResponse(
                {"Error": "Login time cannot be in the future."},
                status=status.HTTP_417_EXPECTATION_FAILED,
            )

        # Check if logout_timestamp is in the future
        elif (logout_timestamp) and (logout_timestamp > now_time):
            return JsonResponse(
                {"Error": "Logout time cannot be in the future."},
                status=status.HTTP_417_EXPECTATION_FAILED,
            )

        # Check if its a unfinished shift BEFORE TODAY (cant have a unfinished shift in the past)
        elif (not logout_timestamp) and (login_timestamp.date() != now_time.date()):
            return JsonResponse(
                {"Error": "Cannot have a unfinished shift in the past."},
                status=status.HTTP_417_EXPECTATION_FAILED,
            )

        # Get the rounded login/logout times
        login_time = util.round_datetime_minute(
            login_timestamp
        )  # Login timestamp MUST be pass to reach this point
        logout_time = None
        if logout_timestamp:
            logout_time = util.round_datetime_minute(logout_timestamp)

        # Ensure a value is set to prevent error
        shift_length_mins = 0

        # Ensure minimum shift length is achieve between login and logout
        if logout_timestamp:
            if logout_time < login_time:
                return JsonResponse(
                    {"Error": "Logout time cannot be before login time."},
                    status=status.HTTP_400_BAD_REQUEST,
                )

            delta = logout_time - login_time
            if (
                int(delta.total_seconds() // 60)
                < FINISH_SHIFT_TIME_DELTA_THRESHOLD_MINS
            ):
                return JsonResponse(
                    {
                        "Error": f"Rounded shift duration must be at least {FINISH_SHIFT_TIME_DELTA_THRESHOLD_MINS} minutes."
                    },
                    status=status.HTTP_400_BAD_REQUEST,
                )

            # Ensure shift starts and ends on same day
            if login_timestamp.date() != logout_timestamp.date():
                return JsonResponse(
                    {"Error": "A shift must be finished on the same day it started."},
                    status=status.HTTP_417_EXPECTATION_FAILED,
                )

            # Set shift length field
            delta = logout_time - login_time
            shift_length_mins = int(delta.total_seconds() // 60)

        with transaction.atomic():
            # Create the new activity record
            activity = Activity.objects.create(
                employee=employee,
                store=store,
                login_time=login_time,
                logout_time=logout_time,
                login_timestamp=login_timestamp,
                logout_timestamp=logout_timestamp,
                shift_length_mins=shift_length_mins,
                is_public_holiday=is_public_holiday,
                deliveries=deliveries,
            )

            # If activity is finished -> check for exceptions
            if activity.logout_time:
                controllers.link_activity_to_shift(activity=activity)

        logger.info(
            f"Manager ID {manager_id} ({manager.first_name} {manager.last_name}) created a new ACTIVITY with ID {activity.id} for the employee ID {employee.id} ({employee.first_name} {employee.last_name}) under the store [{store.code}]."
        )
        logger.debug(
            f"[CREATE: ACTIVITY (ID: {activity.id})] [MANUAL] Login: {activity.login_time} ({activity.login_timestamp}) -- Logout: {activity.logout_time} ({activity.logout_timestamp}) -- Deliveries: {activity.deliveries} -- Shift Length: {activity.shift_length_mins}mins"
        )
        return JsonResponse(
            {"message": "Shift created successfully.", "id": activity.id},
            status=status.HTTP_201_CREATED,
        )

    except User.DoesNotExist as e:
        return Response(
            {"Error": f"Employee with ID {employee_id} does not exist."},
            status=status.HTTP_404_NOT_FOUND,
        )
    except Store.DoesNotExist:
        return Response(
            {"Error": f"Store with the ID {store_id} does not exist."},
            status=status.HTTP_404_NOT_FOUND,
        )
    except ValueError:
        return Response(
            {
                "Error": "Could not convert a value into an integer. Did you set your values correctly?"
            },
            status=status.HTTP_400_BAD_REQUEST,
        )
    except Exception as e:
        # Handle any unexpected exceptions
        logger.critical(
            f"Failed to create new shift for employee ID {employee_id}, resulting in the error: {str(e)}"
        )
        return Response(
            {"Error": "Internal error."},
            status=status.HTTP_500_INTERNAL_SERVER_ERROR,
        )


@api_manager_required
@api_view(["GET"])
@renderer_classes([JSONRenderer])
def list_all_employee_details(request):
    try:
        # Get the account info of the user requesting these shifts
        try:
            manager = util.api_get_user_object_from_session(request)
        except User.DoesNotExist:
            return Response(
                {
                    "Error": "Failed to get your account's information for authorisation. Please login again."
                },
                status=status.HTTP_400_BAD_REQUEST,
            )

        # Get store id
        store_id = util.clean_param_str(request.query_params.get("store_id", None))
        if store_id is None:
            return Response(
                {
                    "Error": "Missing required store_id field in query params. Please retry."
                },
                status=status.HTTP_400_BAD_REQUEST,
            )

        elif not manager.is_associated_with_store(store=int(store_id)):
            raise err.NotAssociatedWithStoreError

        # Get pagination values
        offset, limit = util.get_pagination_values_from_request(request)

        # Get remaining param settings
        hide_deactivated = util.str_to_bool(
            request.query_params.get("hide_deactive", "false")
        )
        sort_field = util.clean_param_str(request.query_params.get("sort", "name"))
        filter_names = util.clean_param_str(request.query_params.get("filter", ""))

        # Validate other given fields
        VALID_SORT_FIELDS = {"name", "age", "acc_age"}
        if sort_field not in VALID_SORT_FIELDS:
            return Response(
                {
                    "Error": f"Invalid sort field. Must be one of: {', '.join(VALID_SORT_FIELDS)}."
                },
                status=status.HTTP_406_NOT_ACCEPTABLE,
            )

        # Convert filter_names string to list
        try:
            filter_names_list = util.get_filter_list_from_string(filter_names)
        except ValueError:
            return Response(
                {"Error": "Invalid characters in filter list."},
                status=status.HTTP_406_NOT_ACCEPTABLE,
            )

        results, total = controllers.get_all_employee_details(
            store_id=store_id,
            offset=offset,
            limit=limit,
            sort_field=sort_field,
            filter_names=filter_names_list,
            hide_deactivated=hide_deactivated,
            allow_inactive_store=True,  # ONLY MANAGERS ACCESS THIS PAGE -- no need to check perms
        )

        return JsonResponse(
            {
                "total": total,
                "offset": offset,
                "limit": limit,
                "results": results,
            },
            status=status.HTTP_200_OK,
        )

    except ValueError:
        logger.warning(
            f"A VALUE ERROR occured when trying to get shift summaries for store ID {store_id}, resulting in the error: {str(e)}"
        )
        return Response(
            {
                "Error": "Could not convert a value into an integer. Did you set your values correctly?"
            },
            status=status.HTTP_412_PRECONDITION_FAILED,
        )
    except Store.DoesNotExist:
        return Response(
            {"Error": f"Failed to get the store information for ID {store_id}."},
            status=status.HTTP_409_CONFLICT,
        )
    except err.NotAssociatedWithStoreError:
        return Response(
            {"Error": "Not authorised to view employee data for this store."},
            status=status.HTTP_403_FORBIDDEN,
        )
    except err.InactiveStoreError:
        return Response(
            {"Error": "Not authorised to get shift information for an inactive store."},
            status=status.HTTP_403_FORBIDDEN,
        )
    except Exception as e:
        # Handle any unexpected exceptions
        logger.critical(
            f"Failed to list all employee data (full dump), resulting in the error: {str(e)}"
        )
        return Response(
            {"Error": "Internal error."},
            status=status.HTTP_500_INTERNAL_SERVER_ERROR,
        )


@api_manager_required
@api_view(["GET"])
def list_singular_employee_details(request, id):
    try:
        employee = User.objects.get(id=id)

        # Get manager's info from their session
        manager_id = request.session.get("user_id")
        manager = User.objects.get(id=manager_id)

        # Ensure manager can list employee's info
        if not manager.is_manager_of(employee=employee, ignore_inactive_stores=False):
            return Response(
                {
                    "Error": "Not authorised to get employee information of an employee associated to a different store."
                },
                status=status.HTTP_403_FORBIDDEN,
            )
        elif employee.is_hidden:
            return Response(
                {"Error": "Not authorised to get information of a hidden account."},
                status=status.HTTP_403_FORBIDDEN,
            )

        employee_data = {
            "id": id,
            "first_name": employee.first_name,
            "last_name": employee.last_name,
            "email": employee.email,
            "phone_number": employee.phone_number,
            "dob": employee.birth_date,
            "is_active": employee.is_active,
        }

        return JsonResponse(employee_data)

    except User.DoesNotExist as e:
        return Response(
            {"Error": f"Employee with ID {id} does not exist."},
            status=status.HTTP_404_NOT_FOUND,
        )
    except Exception as e:
        # Handle any unexpected exceptions
        logger.critical(
            f"Failed to list employee details for ID {id}, resulting in the error: {str(e)}"
        )
        return Response(
            {"Error": "Internal error."},
            status=status.HTTP_500_INTERNAL_SERVER_ERROR,
        )


@api_manager_required
@api_view(["PUT"])
@renderer_classes([JSONRenderer])
def create_new_employee(request):
    try:
        # Parse data from request
        first_name = util.clean_param_str(request.data.get("first_name", ""))
        last_name = util.clean_param_str(request.data.get("last_name", ""))
        email = util.clean_param_str(request.data.get("email", "")).lower()
        phone_number = util.clean_param_str(request.data.get("phone", "")) or None
        dob = util.clean_param_str(request.data.get("dob", "")) or None
        store_id = util.clean_param_str(request.data.get("store_id", ""))

        # Get the store object
        store = Store.objects.get(id=int(store_id))

        # Get manager account's info
        manager_id = request.session.get("user_id")
        manager = User.objects.get(id=manager_id)

        # Ensure user is a manager of the store
        if not manager.is_associated_with_store(store=store):
            raise err.NotAssociatedWithStoreError

        # Ensure store is active
        elif not store.is_active:
            raise err.InactiveStoreError

        #################### ASSIGNING EXISTING ACCOUNT #########################

        # Ensure basic info is given
        if not email or not store_id:
            return JsonResponse(
                {
                    "Error": "Cannot create a new account due to missing email and store id in the request."
                },
                status=status.HTTP_417_EXPECTATION_FAILED,
            )

        # If an account with given email exits, add them to the store
        if User.objects.filter(email=email).exists():
            employee = User.objects.get(email=email)

            # Check already assigned to store
            if employee.is_associated_with_store(store=store):
                return JsonResponse(
                    {"Error": "Cannot re-assign a given employee to the same store."},
                    status=status.HTTP_409_CONFLICT,
                )

            # Check user cant be modified
            elif employee.is_hidden:
                return Response(
                    {
                        "Error": "Not authorised to update a hidden account's store association."
                    },
                    status=status.HTTP_403_FORBIDDEN,
                )

            new_association = StoreUserAccess.objects.create(
                user=employee,
                store=store,
            )

            # Save association
            new_association.save()

            # Send a notification
            tasks.notify_managers_and_employee_account_assigned.delay(
                user_id=employee.id, store_id=store.id, manager_id=manager.id
            )

            logger.info(
                f"Manager ID {manager_id} ({manager.first_name} {manager.last_name}) created a STORE ASSOCIATION with ID {new_association.id} between employee ID {employee.id} ({employee.first_name} {employee.last_name}) and store ID {store.id} [{store.code}]."
            )
            logger.debug(
                f"[CREATE: STOREUSERACCESS (ID: {new_association.id})] Employee ID {employee.id} ({employee.first_name} {employee.last_name}) ⇔ Store ID {store.id} [{store.code}]"
            )
            return JsonResponse(
                {
                    "message": f"Existing employee assigned to store {store.code} successfully.",
                    "id": employee.id,
                },
                status=status.HTTP_202_ACCEPTED,
            )

        ####################### CREATING A NEW ACCOUNT #########################

        # Ensure other required fields are given
        if not first_name or not last_name:
            return JsonResponse(
                {
                    "Error": "Cannot create a new account due to missing first and last name in the request."
                },
                status=status.HTTP_417_EXPECTATION_FAILED,
            )

        # VALIDATE INFORMATION FOR NEW EMPLOYEE
        if len(first_name) > 100:
            return Response(
                {"Error": "First name cannot be longer than 100 characters."},
                status=status.HTTP_412_PRECONDITION_FAILED,
            )
        elif not re.match(VALID_NAME_PATTERN, first_name):
            return Response(
                {
                    "Error": "Invalid first name. Only letters, spaces, hyphens, and apostrophes are allowed."
                },
                status=status.HTTP_412_PRECONDITION_FAILED,
            )

        if len(last_name) > 100:
            return Response(
                {"Error": "Last name cannot be longer than 100 characters."},
                status=status.HTTP_412_PRECONDITION_FAILED,
            )
        elif not re.match(VALID_NAME_PATTERN, last_name):
            return Response(
                {
                    "Error": "Invalid last name. Only letters, spaces, hyphens, and apostrophes are allowed."
                },
                status=status.HTTP_412_PRECONDITION_FAILED,
            )

        try:
            validate_email(email)
        except ValidationError:
            return Response(
                {"Error": "Invalid email format."},
                status=status.HTTP_412_PRECONDITION_FAILED,
            )

        # VALIDATE REMAINING NON-ESSENTIAL INFORMATION
        if phone_number:
            if len(phone_number) > 15:
                return Response(
                    {"Error": "Phone number cannot be longer than 15 characters."},
                    status=status.HTTP_412_PRECONDITION_FAILED,
                )
            elif not re.match(VALID_PHONE_NUMBER_PATTERN, phone_number):
                return Response(
                    {
                        "Error": "Invalid phone number. Only numbers, spaces, hyphens, and plus are allowed."
                    },
                    status=status.HTTP_412_PRECONDITION_FAILED,
                )

        parsed_dob = None
        if dob:
            try:
                parsed_dob = datetime.strptime(dob.strip(), "%Y-%m-%d").date()

                if parsed_dob >= now().date():
                    return Response(
                        {"Error": "Date of birth must be before today."},
                        status=status.HTTP_412_PRECONDITION_FAILED,
                    )

            except ValueError:
                return Response(
                    {"Error": "Invalid DOB format. Expected format is YYYY-MM-DD."},
                    status=status.HTTP_412_PRECONDITION_FAILED,
                )

        # Create user
        employee = User.objects.create(
            first_name=string.capwords(first_name),
            last_name=string.capwords(last_name),
            email=email,
            phone_number=phone_number,
            birth_date=parsed_dob,
            is_active=True,
            is_manager=False,
            is_hidden=False,
            is_setup=False,
        )

        # ADD THE NEW USER TO THE STORE
        new_association = StoreUserAccess.objects.create(
            user=employee,
            store=store,
        )

        # Finally save the new employee and their association with a transation to ensure no errors occur
        with transaction.atomic():
            # Set employee account pin
            employee.set_unique_pin()
            employee.save()
            new_association.save()

        # Send notifications
        tasks.notify_managers_and_employee_account_assigned.delay(
            user_id=employee.id, store_id=store.id, manager_id=manager.id
        )

        logger.info(
            f"Manager ID {manager_id} ({manager.first_name} {manager.last_name}) created a NEW USER with ID {employee.id} ({employee.first_name} {employee.last_name}) and associated them to the store ID {store.id} [{store.code}]."
        )
        logger.debug(
            f"[CREATE: USER (ID: {employee.id})] Name: {employee.first_name} {employee.last_name} -- Email: {employee.email} -- Phone: {employee.phone_number} -- DOB: {employee.birth_date} -- PIN: {employee.pin} -- MANAGER: {employee.is_manager} -- ACTIVE: {employee.is_active} -- SETUP: {employee.is_setup} -- HIDDEN: {employee.is_hidden}"
        )
        logger.debug(
            f"[CREATE: STOREUSERACCESS (ID: {new_association.id})] Employee ID {employee.id} ({employee.first_name} {employee.last_name}) ⇔ Store ID {store.id} [{store.code}]"
        )
        return JsonResponse(
            {
                "message": f"New employee created successfully and assigned to store {store.code}.",
                "id": employee.id,
            },
            status=status.HTTP_201_CREATED,
        )

    except ValueError:
        return Response(
            {
                "Error": "Could not convert a value into an integer. Did you set your values correctly?"
            },
            status=status.HTTP_400_BAD_REQUEST,
        )
    except Store.DoesNotExist:
        return Response(
            {"Error": f"Store with ID {store_id} does not exist."},
            status=status.HTTP_404_NOT_FOUND,
        )
    except IntegrityError as e:
        logger.critical(
            f"Failed to create new employee account with email {email} ({first_name} {last_name}) due to an database integrity error, resulting in the error: {str(e)}"
        )
        return Response(
            {"Error": "Internal error."},
            status=status.HTTP_500_INTERNAL_SERVER_ERROR,
        )
    except err.NotAssociatedWithStoreError:
        return Response(
            {"Error": "Not authorised to update another store's employee list."},
            status=status.HTTP_403_FORBIDDEN,
        )
    except err.InactiveStoreError:
        return Response(
            {"Error": "Not authorised to update an inactive store's employee list."},
            status=status.HTTP_403_FORBIDDEN,
        )
    except Exception as e:
        # Handle any unexpected exceptions
        logger.critical(
            f"Failed to create new employee account for store ID {store_id} with employee name '{first_name} {last_name}', resulting in the error: {str(e)}"
        )
        return Response(
            {"Error": "Internal error."},
            status=status.HTTP_500_INTERNAL_SERVER_ERROR,
        )


@api_employee_required
@api_view(["POST", "PATCH", "PUT"])
@renderer_classes([JSONRenderer])
def modify_account_information(request, id=None):
    """
    API endpoint to either update user's own account or another account if they're a manager and is specified.
    """
    try:
        # Get user information from their session
        try:
            user_id = request.session.get("user_id")
            user = User.objects.get(id=user_id)
            employee_to_update = user
        except User.DoesNotExist:
            return Response(
                {
                    "Error": "Failed to get your account's information for authorisation. Please login again."
                },
                status=status.HTTP_403_FORBIDDEN,
            )

        if id:
            employee = User.objects.get(id=id)

            # Check manager is able to modify employee info
            if not user.is_manager:
                return Response(
                    {
                        "Error": "Not authorised to update another employee's account information."
                    },
                    status=status.HTTP_403_FORBIDDEN,
                )

            elif not user.is_manager_of(employee=id):
                return Response(
                    {
                        "Error": "Not authorised to update another store's employee account information."
                    },
                    status=status.HTTP_403_FORBIDDEN,
                )

            elif employee.is_hidden:
                return Response(
                    {
                        "Error": "Not authorised to update a hidden account's information."
                    },
                    status=status.HTTP_403_FORBIDDEN,
                )

            elif not employee.is_active:
                raise err.InactiveUserError

            employee_to_update = employee

        # Parse data from request
        first_name = util.clean_param_str(request.data.get("first_name", None))
        last_name = util.clean_param_str(request.data.get("last_name", None))
        phone = util.clean_param_str(request.data.get("phone", None))
        dob = util.clean_param_str(request.data.get("dob", None))

        # Save original data for logging
        original = {
            "first_name": employee_to_update.first_name,
            "last_name": employee_to_update.last_name,
            "phone": employee_to_update.phone_number,
            "dob": employee_to_update.birth_date,
        }

        # Validate and update first name
        if first_name:
            if len(first_name) > 100:
                return Response(
                    {"Error": "First name cannot be longer than 100 characters."},
                    status=status.HTTP_412_PRECONDITION_FAILED,
                )
            elif not re.match(VALID_NAME_PATTERN, first_name):
                return Response(
                    {
                        "Error": "Invalid first name. Only letters, spaces, hyphens, and apostrophes are allowed."
                    },
                    status=status.HTTP_412_PRECONDITION_FAILED,
                )
            employee_to_update.first_name = string.capwords(first_name)

        # Validate and update last name
        if last_name:
            if len(last_name) > 100:
                return Response(
                    {"Error": "Last name cannot be longer than 100 characters."},
                    status=status.HTTP_412_PRECONDITION_FAILED,
                )
            elif not re.match(VALID_NAME_PATTERN, last_name):
                return Response(
                    {
                        "Error": "Invalid last name. Only letters, spaces, hyphens, and apostrophes are allowed."
                    },
                    status=status.HTTP_412_PRECONDITION_FAILED,
                )
            employee_to_update.last_name = string.capwords(last_name)

        # Validate and update phone
        if phone:
            if len(phone) > 15:
                return Response(
                    {"Error": "Phone number cannot be longer than 15 characters."},
                    status=status.HTTP_412_PRECONDITION_FAILED,
                )
            elif not re.match(VALID_PHONE_NUMBER_PATTERN, phone):
                return Response(
                    {
                        "Error": "Invalid phone number. Only numbers, spaces, hyphens, and plus are allowed."
                    },
                    status=status.HTTP_412_PRECONDITION_FAILED,
                )
            employee_to_update.phone_number = phone

        # Validate and update DOB
        if dob:
            if not user.is_manager:
                return Response(
                    {"Error": "Not authorised to modify your account date of birth."},
                    status=status.HTTP_403_FORBIDDEN,
                )

            try:
                parsed_dob = datetime.strptime(dob, "%Y-%m-%d").date()

                if parsed_dob >= now().date():
                    return Response(
                        {"Error": "Date of birth must be before today."},
                        status=status.HTTP_412_PRECONDITION_FAILED,
                    )

                employee_to_update.birth_date = parsed_dob

            except ValueError:
                return Response(
                    {"Error": "Invalid DOB format. Expected format is YYYY-MM-DD."},
                    status=status.HTTP_412_PRECONDITION_FAILED,
                )

        employee_to_update.save()

        logger.info(
            f"Account ID {user.id} ({user.first_name} {user.last_name}) updated account information for a USER with ID {employee_to_update.id} ({employee_to_update.first_name} {employee_to_update.last_name})."
        )
        logger.debug(
            f"[UPDATE: USER (ID: {employee_to_update.id})] Name: {original['first_name']} {original['last_name']} → {employee_to_update.first_name} {employee_to_update.last_name} -- Phone: {original['phone']} → {employee_to_update.phone_number} -- DOB: {original['dob']} → {employee_to_update.birth_date}"
        )
        return JsonResponse(
            {"message": "Account information updated successfully."},
            status=status.HTTP_202_ACCEPTED,
        )

    except User.DoesNotExist as e:
        return Response(
            {"Error": f"Employee with ID {id} does not exist."},
            status=status.HTTP_404_NOT_FOUND,
        )
    except err.InactiveUserError as e:
        return Response(
            {"Error": "Cannot update an incative employee's details."},
            status=status.HTTP_409_CONFLICT,
        )
    except ValueError:
        return Response(
            {
                "Error": "Could not convert a value into an integer. Did you set your values correctly?"
            },
            status=status.HTTP_400_BAD_REQUEST,
        )
    except Exception as e:
        # Handle any unexpected exceptions
        logger.critical(
            f"Failed to update employee details for ID {id}, resulting in the error: {str(e)}"
        )
        return Response(
            {"Error": "Internal error."},
            status=status.HTTP_500_INTERNAL_SERVER_ERROR,
        )


@api_manager_required
@api_view(["PUT"])
@renderer_classes([JSONRenderer])
def modify_account_status(request, id):
    try:
        # Parse data from request
        status_type = util.clean_param_str(
            request.data.get("status_type", None)
        ).lower()
        store_id = util.clean_param_str(request.data.get("store_id"))

        if not status_type:
            return JsonResponse(
                {"Error": "Required status type field missing."},
                status=status.HTTP_417_EXPECTATION_FAILED,
            )

        # Get employee and manager
        employee = User.objects.get(id=id)
        manager_id = request.session.get("user_id")
        manager = User.objects.get(id=manager_id)

        # Check account can be modified
        if not manager.is_manager_of(employee=employee):
            return Response(
                {
                    "Error": "Not authorised to update a different store employee's status."
                },
                status=status.HTTP_403_FORBIDDEN,
            )
        elif employee.is_hidden:
            return Response(
                {"Error": "Not authorised to update a hidden account's status."},
                status=status.HTTP_403_FORBIDDEN,
            )

        # Seperate status type modification
        if status_type == "deactivate":
            if not employee.is_active:
                return JsonResponse(
                    {
                        "Error": "Employee account is already deactivated.",
                        "id": employee.id,
                    },
                    status=status.HTTP_409_CONFLICT,
                )
            employee.is_active = False
            employee.save()
            tasks.notify_managers_account_deactivated.delay(
                user_id=employee.id, manager_id=manager.id
            )

        elif status_type == "activate":
            if employee.is_active:
                return JsonResponse(
                    {
                        "Error": "Employee account is already activated.",
                        "id": employee.id,
                    },
                    status=status.HTTP_409_CONFLICT,
                )
            employee.is_active = True
            employee.save()
            tasks.notify_managers_account_activated.delay(
                user_id=employee.id, manager_id=manager.id
            )

        elif status_type == "reset_password":
            employee.is_setup = False
            employee.save()
            tasks.notify_employee_account_reset_password.delay(
                user_id=employee.id, manager_id=manager.id
            )

        elif status_type == "reset_pin":
            employee.set_unique_pin()
            employee.save()
            tasks.notify_employee_account_reset_pin.delay(
                user_id=employee.id, manager_id=manager.id
            )

        elif status_type == "resign":
            if not store_id or not store_id.isdigit():
                return JsonResponse(
                    {"Error": "Invalid store_id provided.", "id": employee.id},
                    status=status.HTTP_417_EXPECTATION_FAILED,
                )

            try:
                store = Store.objects.get(id=int(store_id))
                if not employee.is_associated_with_store(store=store):
                    return JsonResponse(
                        {
                            "Error": f"Employee with ID {id} is not associated with store ID {store_id}.",
                            "id": employee.id,
                        },
                        status=status.HTTP_409_CONFLICT,
                    )
                elif employee.is_clocked_in(store=store):
                    return JsonResponse(
                        {
                            "Error": f"Employee with ID {id} is currently clocked in at the store, cannot resign them.",
                            "id": employee.id,
                        },
                        status=status.HTTP_409_CONFLICT,
                    )

                # Resign the user
                association = StoreUserAccess.objects.filter(
                    user=employee, store=store
                ).last()
                association.delete()

                tasks.notify_managers_and_employee_account_resigned.delay(
                    user_id=employee.id, store_id=store.id, manager_id=manager.id
                )
                logger.info(
                    f"Manager ID {manager.id} ({manager.first_name} {manager.last_name}) removed STORE ASSOCIATION for employee with ID {employee.id} ({employee.first_name} {employee.last_name}) under the store ID {store.id} [{store.code}]."
                )
                logger.debug(
                    f"[DELETE: STOREUSERACCESS (ID: {association.id})] Employee ID {employee.id} ({employee.first_name} {employee.last_name}) ⇔ Store ID {store.id} [{store.code}]"
                )
                return JsonResponse(
                    {
                        "message": f"Employee resigned from store ID {store.id} successfully.",
                        "id": employee.id,
                    },
                    status=status.HTTP_202_ACCEPTED,
                )

            except Store.DoesNotExist:
                return JsonResponse(
                    {
                        "Error": f"Store with ID {store_id} does not exist.",
                        "id": employee.id,
                    },
                    status=status.HTTP_417_EXPECTATION_FAILED,
                )

        else:
            return JsonResponse(
                {"Error": "Invalid status type to modify.", "id": employee.id},
                status=status.HTTP_406_NOT_ACCEPTABLE,
            )

        logger.info(
            f"Manager ID {manager.id} ({manager.first_name} {manager.last_name}) updated account status for a USER with ID {employee.id} ({employee.first_name} {employee.last_name}). Type: {status_type.replace('_', ' ').upper()}."
        )
        logger.debug(
            f"[UPDATE: USER (ID: {employee.id})] Status update: {status_type.replace('_', ' ').upper()}"
            + (
                f". Set new PIN to {employee.pin}."
                if status_type == "reset_pin"
                else ""
            )
        )
        return JsonResponse(
            {"message": "Employee status updated successfully.", "id": employee.id},
            status=status.HTTP_202_ACCEPTED,
        )

    except User.DoesNotExist as e:
        return Response(
            {"Error": f"Employee with ID {id} does not exist."},
            status=status.HTTP_404_NOT_FOUND,
        )
    except ValueError:
        return Response(
            {
                "Error": "Could not convert a value into an integer. Did you set your values correctly?"
            },
            status=status.HTTP_400_BAD_REQUEST,
        )
    except Exception as e:
        # Handle any unexpected exceptions
        logger.critical(
            f"Failed to update employee status of type '{status_type}' for ID {id}, resulting in the error: {str(e)}"
        )
        return Response(
            {"Error": "Internal error."},
            status=status.HTTP_500_INTERNAL_SERVER_ERROR,
        )


@api_employee_required
@api_view(["PUT"])
@renderer_classes([JSONRenderer])
def modify_account_password(request):
    try:
        # Parse data from request
        old_pass = util.clean_param_str(request.data.get("old_pass", None))
        new_pass = util.clean_param_str(request.data.get("new_pass", None))

        if not old_pass or not new_pass:
            return JsonResponse(
                {"Error": "Required old and new password fields are missing."},
                status=status.HTTP_417_EXPECTATION_FAILED,
            )

        old_pass = str(old_pass)
        new_pass = str(new_pass)

        # Get employee
        employee_id = request.session.get("user_id")
        employee = User.objects.get(id=employee_id)

        # Check account can be modified
        if not employee.is_active:
            return Response(
                {"Error": "Not authorised to update an inactive account's password."},
                status=status.HTTP_403_FORBIDDEN,
            )
        elif not employee.is_setup:
            return Response(
                {
                    "Error": "Employee account must be setup before the password can be modified."
                },
                status=status.HTTP_409_CONFLICT,
            )

        # Validate new password to generate errors to add
        errors = {"old_pass": [], "new_pass": []}
        if len(new_pass) < PASSWORD_MIN_LENGTH:
            errors["new_pass"].append(
                f"Password must be at least {PASSWORD_MIN_LENGTH} characters long."
            )
        if len(new_pass) > PASSWORD_MAX_LENGTH:
            errors["new_pass"].append(
                f"Password cannot be longer than {PASSWORD_MAX_LENGTH} characters long."
            )
        if not re.search(VALID_PASSWORD_PATTERN, new_pass):
            errors["new_pass"].append(
                f"Password must contain at least one uppercase letter, one lowercase letter, and one number."
            )

        # If the old password is not valid
        if not employee.check_password(raw_password=old_pass):
            errors["old_pass"].append("Invalid old account password.")
            return Response(
                {"Error": "Invalid old account password.", "field_errors": errors},
                status=status.HTTP_403_FORBIDDEN,
            )
        elif employee.check_password(raw_password=new_pass):
            errors["new_pass"].append("New password cannot match current password.")
            return Response(
                {"Error": "Cannot set the same password.", "field_errors": errors},
                status=status.HTTP_417_EXPECTATION_FAILED,
            )

        # If the new password is not valid
        if len(errors["new_pass"]) > 0:
            return Response(
                {"Error": "Invalid new account password.", "field_errors": errors},
                status=status.HTTP_417_EXPECTATION_FAILED,
            )

        # Update user password
        employee.set_password(raw_password=new_pass)
        employee.save()

        logger.info(
            f"Employee ID {employee.id} ({employee.first_name} {employee.last_name}) updated their password."
        )
        logger.debug(
            f"[UPDATE: USER (ID: {employee.id})] [PASSWORD-CHANGE] Name: {employee.first_name} {employee.last_name} -- Email: {employee.email} -- MANAGER: {employee.is_manager} -- HIDDEN: {employee.is_hidden}"
        )
        util.flush_user_sessions(
            user_id=employee_id
        )  # FLUSH ALL SESSIONS WITH THE USER'S ID -> FORCE THEM TO RELOGGIN
        return JsonResponse(
            {
                "message": "Employee password updated successfully. Please login again.",
                "id": employee.id,
            },
            status=status.HTTP_202_ACCEPTED,
        )

    except User.DoesNotExist as e:
        return Response(
            {"Error": f"Employee with ID {employee_id} does not exist."},
            status=status.HTTP_404_NOT_FOUND,
        )
    except ValueError:
        return Response(
            {
                "Error": "Could not convert a value into an integer. Did you set your values correctly?"
            },
            status=status.HTTP_400_BAD_REQUEST,
        )
    except Exception as e:
        # Handle any unexpected exceptions
        logger.critical(
            f"Failed to update employee password for user with ID {employee_id}, resulting in the error: {str(e)}"
        )
        return Response(
            {"Error": "Internal error."},
            status=status.HTTP_500_INTERNAL_SERVER_ERROR,
        )


@api_employee_required
@api_view(["POST", "PUT"])
@renderer_classes([JSONRenderer])
def clock_in(request):
    try:
        # Get location data and store
        location_lat = util.clean_param_str(request.data.get("location_latitude", None))
        location_long = util.clean_param_str(
            request.data.get("location_longitude", None)
        )
        store_id = util.clean_param_str(request.data.get("store_id", None))

        # Perform general checks on location data (and if its close to store)
        if not util.check_location_data(
            location_lat=location_lat, location_long=location_long, store_id=store_id
        ):
            return Response(
                {"Error": "Cannot clock in too far from the store's allowed range."},
                status=status.HTTP_412_PRECONDITION_FAILED,
            )

        # Get user id from their session
        user_id = request.session.get("user_id")

        # Clock the user in
        activity = controllers.handle_clock_in(employee_id=user_id, store_id=store_id)

        # Return the results after serialisation
        return Response(
            ActivitySerializer(activity).data, status=status.HTTP_201_CREATED
        )

    except err.MissingLocationDataError:
        # If the request is missing the location data
        return Response(
            {"Error": "Missing location data in request."},
            status=status.HTTP_400_BAD_REQUEST,
        )
    except err.AlreadyWorkedTodayError:
        return Response(
            {"Error": "Cannot work twice in one day."},
            status=status.HTTP_409_CONFLICT,
        )
    except err.MissingStoreObjectOrIDError:
        return Response(
            {"Error": "Missing store_id in request."},
            status=status.HTTP_400_BAD_REQUEST,
        )
    except err.BadLocationDataError:
        # If the location data is incorrectly formed (not a float)
        return Response(
            {"Error": "Invalid location values."},
            status=status.HTTP_400_BAD_REQUEST,
        )
    except err.InvalidLocationError:
        # If the request was performed outside the store's range
        return Response(
            {"Error": "Not close enough to the store to clock in."},
            status=status.HTTP_406_NOT_ACCEPTABLE,
        )
    except err.MissingPinError:
        # If the request is missing the authentication pin
        return Response(
            {"Error": "Missing authentication pin in request."},
            status=status.HTTP_400_BAD_REQUEST,
        )
    except err.InvalidPinError:
        # If the authentication pin is invalid
        return Response(
            {"Error": "Invalid authentication pin."},
            status=status.HTTP_401_UNAUTHORIZED,
        )
    except err.AlreadyClockedInError:
        # If the user is already clocked in
        return Response(
            {"Error": "Employee is already clocked in."},
            status=status.HTTP_400_BAD_REQUEST,
        )
    except err.InactiveUserError:
        # If the user is trying to clock in an inactive account
        return Response(
            {"Error": "Cannot clock in an inactive account."},
            status=status.HTTP_403_FORBIDDEN,
        )
    except User.DoesNotExist:
        # If the user is not found, return 404
        return Response(
            {"Error": f"Employee not found with the ID {id}."},
            status=status.HTTP_404_NOT_FOUND,
        )
    except Store.DoesNotExist:
        return Response(
            {"Error": f"Store not found with the ID {store_id}."},
            status=status.HTTP_404_NOT_FOUND,
        )
    except err.StartingShiftTooSoonError:
        # If the user is trying to start a shift too soon after their last shift
        return Response(
            {"Error": f"Can't start a shift too soon after your last shift."},
            status=status.HTTP_409_CONFLICT,
        )
    except err.NotAssociatedWithStoreError:
        return Response(
            {"Error": f"Can't clock in to a store you aren't associated to."},
            status=status.HTTP_403_FORBIDDEN,
        )
    except err.InactiveStoreError:
        return Response(
            {"Error": f"Can't clock in to an inactive store."},
            status=status.HTTP_409_CONFLICT,
        )
    except ValueError:
        return Response(
            {
                "Error": "Could not convert a value into an integer. Did you set your values correctly?"
            },
            status=status.HTTP_400_BAD_REQUEST,
        )
    except Exception as e:
        # General error capture -- including database location errors
        logger.critical(
            f"An error occured when clocking in employee ID '{user_id}' for store ID '{store_id}', giving the error: {str(e)}"
        )
        return Response(
            {"Error": "Internal error."},
            status=status.HTTP_500_INTERNAL_SERVER_ERROR,
        )


@api_employee_required
@api_view(["POST", "PUT"])
@renderer_classes([JSONRenderer])
def clock_out(request):
    try:
        # Check if they made any deliveries on clock out
        deliveries = max(
            int(request.data.get("deliveries", 0)),
            0,  # Ensure it's an integer and above 0
        )

        # Get location data and store
        location_lat = request.data.get("location_latitude", None)
        location_long = request.data.get("location_longitude", None)
        store_id = request.data.get("store_id", None)

        # Perform general checks on location data (and if its close to store)
        if not util.check_location_data(
            location_lat=location_lat, location_long=location_long, store_id=store_id
        ):
            return Response(
                {"Error": "Cannot clock out too far from the store's allowed range."},
                status=status.HTTP_412_PRECONDITION_FAILED,
            )

        # Get user id from their session
        user_id = request.session.get("user_id")

        # Clock the user out
        activity = controllers.handle_clock_out(
            employee_id=user_id, deliveries=deliveries, store_id=store_id
        )

        # Return the results after serialisation
        return Response(ActivitySerializer(activity).data, status=status.HTTP_200_OK)

    except err.MissingLocationDataError:
        # If the request is missing the location data
        return Response(
            {"Error": "Missing location data in request."},
            status=status.HTTP_400_BAD_REQUEST,
        )
    except err.MissingStoreObjectOrIDError:
        return Response(
            {"Error": "Missing store_id in request."},
            status=status.HTTP_400_BAD_REQUEST,
        )
    except err.BadLocationDataError:
        # If the location data is incorrectly formed (not a float)
        return Response(
            {"Error": "Invalid location values."},
            status=status.HTTP_400_BAD_REQUEST,
        )
    except err.InvalidLocationError:
        # If the request was performed outside the store's range
        return Response(
            {"Error": "Not close enough to the store to clock out."},
            status=status.HTTP_406_NOT_ACCEPTABLE,
        )
    except err.MissingPinError:
        # If the request is missing the authentication pin
        return Response(
            {"Error": "Missing authentication pin in request."},
            status=status.HTTP_400_BAD_REQUEST,
        )
    except err.InvalidPinError:
        # If the authentication pin is invalid
        return Response(
            {"Error": "Invalid authentication pin."},
            status=status.HTTP_401_UNAUTHORIZED,
        )
    except err.AlreadyClockedOutError:
        # If the user is already clocked out.
        return Response(
            {"Error": "Employee is not clocked in."},
            status=status.HTTP_400_BAD_REQUEST,
        )
    except err.NoActiveClockingRecordError:
        # If the user has no active clocking record (their clock-in activity is missing)
        return Response(
            {"Error": "No active clock-in record found. Please contact an admin."},
            status=status.HTTP_417_EXPECTATION_FAILED,
        )
    except User.DoesNotExist:
        # If the user is not found, return 404
        return Response(
            {"Error": f"Employee not found with the ID {id}."},
            status=status.HTTP_404_NOT_FOUND,
        )
    except Store.DoesNotExist:
        return Response(
            {"Error": f"Store not found with the ID {store_id}."},
            status=status.HTTP_404_NOT_FOUND,
        )
    except err.InactiveUserError:
        # If the user is trying to clock out an inactive account
        return Response(
            {"Error": "Cannot clock out an inactive account."},
            status=status.HTTP_403_FORBIDDEN,
        )
    except err.ClockingOutTooSoonError:
        # If the user is trying to clock out too soon after clocking in
        return Response(
            {"Error": "Can't clock out too soon after clocking in."},
            status=status.HTTP_409_CONFLICT,
        )
    except err.NotAssociatedWithStoreError:
        return Response(
            {"Error": "Can't clock out to a store you aren't associated to."},
            status=status.HTTP_403_FORBIDDEN,
        )
    except err.InactiveStoreError:
        return Response(
            {"Error": "Can't clock out to an inactive store."},
            status=status.HTTP_409_CONFLICT,
        )
    except Exception as e:
        # General error capture -- including database location errors
        logger.critical(
            f"An error occured when trying to clock out employee ID '{user_id}' for store ID '{store_id}': {str(e)}"
        )
        return Response(
            {"Error": "Internal error."},
            status=status.HTTP_500_INTERNAL_SERVER_ERROR,
        )


@api_employee_required
@api_view(["GET"])
@renderer_classes([JSONRenderer])
def clocked_state_view(request):
    """
    API view to get the clocked-in state of a user by ID for a given store (given in request data).
    THE USER MUST BE LOGGED IN AS IT USES THEIR SESSION INFORMATION TO GET THEIR ID.
    """
    try:
        # Get the store information
        store_id = util.clean_param_str(request.query_params.get("store_id", None))

        if store_id is None:
            return Response(
                {
                    "Error": "Missing required store_id field in query params to obtain clocked state. Please retry."
                },
                status=status.HTTP_400_BAD_REQUEST,
            )

        # Get the user object from the session information
        employee = util.api_get_user_object_from_session(request)

        # Get the user's info
        info = controllers.get_employee_clocked_info(
            employee_id=employee.id, store_id=store_id
        )

        # Return the info
        return Response(ClockedInfoSerializer(info).data, status=status.HTTP_200_OK)

    except User.DoesNotExist:
        # Return a 404 if the user does not exist
        return Response(
            {
                "Error": "The account you have been authenticated with is bugged. Please login again."
            },
            status=status.HTTP_404_NOT_FOUND,
        )
    except Store.DoesNotExist:
        # Return a 404 if the user does not exist
        return Response(
            {"Error": "Cannot get clocked info relating to a non-existant store."},
            status=status.HTTP_404_NOT_FOUND,
        )
    except err.InactiveUserError:
        # If the user is trying to view the data of an inactive account
        return Response(
            {"Error": "Your account is deactivated. Please login again."},
            status=status.HTTP_403_FORBIDDEN,
        )
    except err.InactiveStoreError:
        return Response(
            {"Error": "Can't get clocked information related to a inactive store."},
            status=status.HTTP_409_CONFLICT,
        )
    except err.NotAssociatedWithStoreError:
        return Response(
            {
                "Error": "Can't get clocked information related to a store your unassociated to."
            },
            status=status.HTTP_409_CONFLICT,
        )
    except err.NoActiveClockingRecordError:
        # If the user has no active clocking record (their clock-in activity is missing)
        logger.error(
            f"User with ID {id} has a bugged state due to missing activity record to complete a shift record."
        )
        return Response(
            {"Error": "No active clock-in record found. Please contact an admin."},
            status=status.HTTP_417_EXPECTATION_FAILED,
        )
    except ValueError:
        return Response(
            {
                "Error": "Could not convert a value into an integer. Did you set your values correctly?"
            },
            status=status.HTTP_400_BAD_REQUEST,
        )
    except Exception as e:
        logger.critical(
            f"An error occured when trying to get the clocked state of employee ID '{employee.id}' for store ID '{store_id}', giving the error: {str(e)}"
        )
        return Response(
            {"Error": "Internal error."},
            status=status.HTTP_500_INTERNAL_SERVER_ERROR,
        )


@api_manager_required
@api_view(["POST", "PATCH"])
@renderer_classes([JSONRenderer])
def update_store_info(request, id):
    try:
        # Get the user object from the session information
        manager = util.api_get_user_object_from_session(request)
        store = Store.objects.get(id=id)

        if not store.is_active:
            raise err.InactiveStoreError
        elif not manager.is_associated_with_store(store=store.id):
            raise err.NotAssociatedWithStoreError

        # Get the request data
        name = util.clean_param_str(request.data.get("name", None))
        street = util.clean_param_str(request.data.get("loc_street", None))
        code = util.clean_param_str(request.data.get("code", None))
        clocking_dist = (
            util.clean_param_str(request.data.get("clocking_dist", None)) or 0
        )

        try:
            clocking_dist = int(clocking_dist)
            clocking_dist = max(clocking_dist, 0)
        except ValueError:
            return Response(
                {"Error": "Invalid clocking distance provided."},
                status=status.HTTP_406_NOT_ACCEPTABLE,
            )

        # Length validation
        if name and len(name) > 230:
            return Response(
                {"Error": "Length of Store name cannot be longer than 230 characters."},
                status=status.HTTP_412_PRECONDITION_FAILED,
            )
        elif street and len(street) > 250:
            return Response(
                {
                    "Error": "Length of Store street location cannot be longer than 250 characters."
                },
                status=status.HTTP_412_PRECONDITION_FAILED,
            )
        elif code and len(code) > 10:
            return Response(
                {"Error": "Length of Store code cannot be longer than 10 characters."},
                status=status.HTTP_412_PRECONDITION_FAILED,
            )
        elif code and len(code) < 4:
            return Response(
                {"Error": "Length of Store code cannot be shorter than 4 characters."},
                status=status.HTTP_412_PRECONDITION_FAILED,
            )
        elif clocking_dist and clocking_dist > 2500:
            return Response(
                {
                    "Error": "Allowable clocking distance of a Store cannot be greater than 2500m."
                },
                status=status.HTTP_412_PRECONDITION_FAILED,
            )

        # Regex validation
<<<<<<< HEAD
        if name and not re.match(settings.VALID_STORE_NAME_PATTERN, name):
=======
        if name and not re.match(r"^[\w\s.,'\/+\-&]+$", name):
>>>>>>> bb602c92
            return Response(
                {"Error": "Invalid characters in store name."},
                status=status.HTTP_406_NOT_ACCEPTABLE,
            )
        elif code and not re.match(settings.VALID_STORE_CODE_PATTERN, code):
            return Response(
                {"Error": "Store code must be alphanumeric uppercase."},
                status=status.HTTP_406_NOT_ACCEPTABLE,
            )
<<<<<<< HEAD
        elif street and not re.match(settings.VALID_STORE_STREET_PATTERN, street):
=======
        elif street and not re.match(r"^[\w\s.,'\/+\-&]+$", street):
>>>>>>> bb602c92
            return Response(
                {"Error": "Invalid characters in street location."},
                status=status.HTTP_406_NOT_ACCEPTABLE,
            )

        # Get original store values for logging
        original = {
            "id": store.id,
            "name": store.name,
            "code": store.code,
            "loc_street": store.location_street,
            "clocking_dist": store.allowable_clocking_dist_m,
        }

        # Ensure only update DB if something has changed
        update = False

        # Check unique store code and name AND SET THEM
        if (
            code
            and not Store.objects.filter(code=code.upper()).exists()
            and store.code != code.upper()
        ):
            # If store exists with the new code OR same code for the store, ignore setting it
            store.code = code.upper()
            update = True

        if name and not Store.objects.filter(name=name).exists() and store.name != name:
            store.name = name
            update = True

        if clocking_dist and store.allowable_clocking_dist_m != clocking_dist:
            store.allowable_clocking_dist_m = clocking_dist
            update = True

        if street and store.location_street != street:
            store.location_street = street
            update = True

        if not update:
            return JsonResponse(
                {"Error": "No changes detected."},
                status=status.HTTP_418_IM_A_TEAPOT,
            )

        # Save and inform store managers of change.
        store.save()
        tasks.notify_managers_store_information_updated.delay(
            store_id=store.id, manager_id=manager.id
        )

        logger.info(
            f"Manager ID {manager.id} ({manager.first_name} {manager.last_name}) updated STORE information Store ID {store.id} ({original['code']})."
        )
        logger.debug(
            f"[UPDATE: STORE (ID: {original['id']})] Name: {original['name']} → {store.name} -- Code: {original['code']} → {store.code} -- Clocking Dist: {original['clocking_dist']} → {store.allowable_clocking_dist_m} -- Street Loc: {original['loc_street']} → {store.location_street}"
        )
        return JsonResponse(
            {"id": store.id, "code": store.code}, status=status.HTTP_202_ACCEPTED
        )

    except User.DoesNotExist:
        # Return a 404 if the user does not exist
        return Response(
            {
                "Error": "The account you have been authenticated with is bugged. Please login again."
            },
            status=status.HTTP_404_NOT_FOUND,
        )
    except Store.DoesNotExist:
        return Response(
            {"Error": f"The Store ID {id} does not exist."},
            status=status.HTTP_404_NOT_FOUND,
        )
    except err.InactiveStoreError:
        return Response(
            {"Error": "Not authorised to update an inactive store."},
            status=status.HTTP_409_CONFLICT,
        )
    except err.NotAssociatedWithStoreError:
        return Response(
            {"Error": "Not authorised to update an unassociated store."},
            status=status.HTTP_403_FORBIDDEN,
        )
    except DatabaseError:
        return Response(
            {
                "Error": "Failed to save the updated store information. Please contact an admin."
            },
            status=status.HTTP_417_EXPECTATION_FAILED,
        )
    except Exception as e:
        logger.critical(
            f"An error occured when trying to update the store ID ({id})'s information, resulting in the error: {str(e)}"
        )
        return Response(
            {"Error": "Internal error."},
            status=status.HTTP_500_INTERNAL_SERVER_ERROR,
        )


@api_employee_required
@api_view(["GET"])
@renderer_classes([JSONRenderer])
def list_associated_stores(request):
    """
    API view to list all associated stores with the user.
    THE USER MUST BE LOGGED IN AS IT USES THEIR SESSION INFORMATION TO GET THEIR ID.
    If the user is a manager, then it will list inactive stores the user is associated to.
    """
    try:
        # Get the user object from the session information
        employee = util.api_get_user_object_from_session(request)

        # Get the stores and format it for return
        stores = employee.get_associated_stores(show_inactive=employee.is_manager)
        store_data = {store.id: store.code for store in stores}

        return JsonResponse(store_data, status=status.HTTP_200_OK)

    except User.DoesNotExist:
        # Return a 404 if the user does not exist
        return Response(
            {
                "Error": "The account you have been authenticated with is bugged. Please login again."
            },
            status=status.HTTP_404_NOT_FOUND,
        )
    except err.InactiveUserError:
        # If the user is trying to view the data of an inactive account
        return Response(
            {"Error": "Your account is deactivated. Please login again."},
            status=status.HTTP_403_FORBIDDEN,
        )
    except Exception as e:
        logger.critical(
            f"An error occured when trying to get a user ID ({employee.id})'s associated stores, resulting in the error: {str(e)}"
        )
        return Response(
            {"Error": "Internal error."},
            status=status.HTTP_500_INTERNAL_SERVER_ERROR,
        )


@api_employee_required
@api_view(["GET"])
@renderer_classes([JSONRenderer])
def list_user_activities(request):
    try:
        user_id = request.session.get("user_id")
        store_id = util.clean_param_str(request.query_params.get("store_id", None))
        week = util.clean_param_str(request.query_params.get("week", None))

        if store_id is None:
            return Response(
                {
                    "Error": "Missing store_id from the request params. Please try again."
                },
                status=status.HTTP_400_BAD_REQUEST,
            )

        # Get the shifts
        results = controllers.get_user_activities(
            user_id=user_id, store_id=store_id, week=week
        )

        return JsonResponse({"activities": results}, status=status.HTTP_200_OK)

    except ValueError:
        return Response(
            {"Error": "Week provided is not in ISO format."},
            status=status.HTTP_400_BAD_REQUEST,
        )
    except Store.DoesNotExist:
        return Response(
            {
                "Error": "Failed to get the store information, was the store_id set correctly?"
            },
            status=status.HTTP_400_BAD_REQUEST,
        )
    except err.NotAssociatedWithStoreError:
        return Response(
            {"Error": "Can't get shift information for stores your unassociated with."},
            status=status.HTTP_403_FORBIDDEN,
        )
    except err.InactiveStoreError:
        return Response(
            {"Error": "Can't get shift information for inactive stores."},
            status=status.HTTP_409_CONFLICT,
        )
    except Exception as e:
        # General error capture -- including database location errors
        logger.critical(
            f"An error occured when trying to get recent shifts for employee ID {user_id} associated to the store ID {store_id}, resulting in the error: {str(e)}"
        )
        return Response(
            {"Error": "Internal error."},
            status=status.HTTP_500_INTERNAL_SERVER_ERROR,
        )


@api_manager_required
@api_view(["GET"])
@renderer_classes([JSONRenderer])
def list_account_summaries(request):
    try:
        manager_id = request.session.get("user_id")
        manager = User.objects.get(id=manager_id)

        store_id = util.clean_param_str(request.query_params.get("store_id", None))
        ignore_no_hours = util.str_to_bool(
            request.query_params.get("ignore_no_hours", "false")
        )
        sort_field = util.clean_param_str(request.query_params.get("sort", "name"))
        start_date = util.clean_param_str(request.query_params.get("start", None))
        end_date = util.clean_param_str(request.query_params.get("end", None))
        filter_names = util.clean_param_str(request.query_params.get("filter", ""))

        if not store_id or not start_date or not end_date:
            return Response(
                {
                    "Error": "Missing required request parameters of store_id, start, and end. Please try again."
                },
                status=status.HTTP_400_BAD_REQUEST,
            )

        # Ensure manager is authorised
        if not manager.is_associated_with_store(store=store_id):
            raise err.NotAssociatedWithStoreError

        # Get pagination values
        offset, limit = util.get_pagination_values_from_request(request)

        # Validate other given fields
        if start_date is None or end_date is None:
            return Response(
                {"Error": "Missing start or end date."},
                status=status.HTTP_417_EXPECTATION_FAILED,
            )

        try:
            datetime.strptime(start_date, "%Y-%m-%d")
            datetime.strptime(end_date, "%Y-%m-%d")
        except ValueError:
            return Response(
                {"Error": "Invalid date format. Use YYYY-MM-DD."},
                status=status.HTTP_406_NOT_ACCEPTABLE,
            )

        VALID_SORT_FIELDS = {"name", "hours", "age", "deliveries"}
        if sort_field not in VALID_SORT_FIELDS:
            return Response(
                {
                    "Error": f"Invalid sort field. Must be one of: {', '.join(VALID_SORT_FIELDS)}."
                },
                status=status.HTTP_406_NOT_ACCEPTABLE,
            )

        # Convert filter_names string to list
        try:
            filter_names_list = util.get_filter_list_from_string(filter_names)
        except ValueError:
            return Response(
                {"Error": "Invalid characters in filter list."},
                status=status.HTTP_406_NOT_ACCEPTABLE,
            )

        # Get the summaries
        summaries, total = controllers.get_account_summaries(
            store_id=store_id,
            offset=offset,
            limit=limit,
            start_date=start_date,
            end_date=end_date,
            ignore_no_hours=ignore_no_hours,
            sort_field=sort_field,
            filter_names=filter_names_list,
            allow_inactive_store=True,  # ONLY MANAGERS ACCESS THIS PAGE - no need to check user perms
        )

        return JsonResponse(
            {
                "total": total,
                "offset": offset,
                "limit": limit,
                "results": summaries,
            },
            status=status.HTTP_200_OK,
        )

    except ValueError:
        logger.warning(
            f"A VALUE ERROR occured when trying to get account summaries for store ID {store_id}, resulting in the error: {str(e)}"
        )
        return Response(
            {
                "Error": "Could not convert a value into an integer. Did you set your values correctly?"
            },
            status=status.HTTP_412_PRECONDITION_FAILED,
        )
    except Store.DoesNotExist:
        return Response(
            {"Error": f"Failed to get the store information for ID {store_id}."},
            status=status.HTTP_409_CONFLICT,
        )
    except err.NotAssociatedWithStoreError:
        return Response(
            {"Error": "Not authorised to get summaries for a unassociated store."},
            status=status.HTTP_403_FORBIDDEN,
        )
    except err.InactiveStoreError:
        return Response(
            {"Error": "Not authorised to get summaries for an inactive store."},
            status=status.HTTP_403_FORBIDDEN,
        )
    except err.ShiftExceptionExistsError:
        return Response(
            {
                "Error": "There exists unapproved shift exceptions for the period. Please resolve them first."
            },
            status=status.HTTP_422_UNPROCESSABLE_ENTITY,
        )
    except Exception as e:
        logger.critical(
            f"An error occured when trying to get account summaries for store ID {store_id}, resulting in the error: {str(e)}"
        )
        return Response(
            {"Error": "Internal error."},
            status=status.HTTP_500_INTERNAL_SERVER_ERROR,
        )


@api_employee_required
@api_view(["POST", "PUT"])
@renderer_classes([JSONRenderer])
def mark_notification_read(request, id):
    try:
        # Get user information
        user_id = request.session.get("user_id")

        # Get notification
        notif = Notification.objects.get(id=id)

        # Mark the notification as read
        notif.mark_notification_as_read(user=user_id)

        # Logging
        logger.debug(
            f"[UPDATE: NOTIFICATION (ID: {notif.id})] [MARK-READ] User ID: {user_id} || Type: {notif.notification_type} -- Title: {notif.title}"
        )

        # Return the results after serialisation
        return Response({"notification_id": id}, status=status.HTTP_202_ACCEPTED)

    except User.DoesNotExist:
        return Response(
            {"Error": f"Employee not found with the ID {user_id}."},
            status=status.HTTP_404_NOT_FOUND,
        )
    except Notification.DoesNotExist:
        return Response(
            {"Error": f"Notification ID {id} does not exist."},
            status=status.HTTP_404_NOT_FOUND,
        )
    except NotificationReceipt.DoesNotExist:
        logger.critical(
            f"An error occured when trying to mark notification ID '{id}' as READ for user ID '{user_id}' due to a missing NotificationReceipt."
        )
        return Response(
            {
                "Error": f"Failed to mark notification {id} as READ due to missing receipt. Please contact a site admin."
            },
            status=status.HTTP_417_EXPECTATION_FAILED,
        )
    except Exception as e:
        # General error capture -- including database location errors
        logger.critical(
            f"An error occured when trying to mark notification ID '{id}' as READ for user ID '{user_id}', producing the error: {str(e)}"
        )
        return Response(
            {"Error": "Internal error."},
            status=status.HTTP_500_INTERNAL_SERVER_ERROR,
        )


@api_manager_required
@api_view(["POST"])
@renderer_classes([JSONRenderer])
def send_employee_notification(request, id):
    try:
        # Get employee info
        try:
            employee = User.objects.get(id=id)
        except User.DoesNotExist:
            return Response(
                {"Error": f"Employee not found with the ID {id}."},
                status=status.HTTP_404_NOT_FOUND,
            )

        # Get manager info
        manager = util.api_get_user_object_from_session(request=request)

        # Check manager can send message to user
        if not manager.is_manager_of(employee=employee):
            return Response(
                {
                    "Error": "Not authorised to send a message to an unassociated employee."
                },
                status=status.HTTP_403_FORBIDDEN,
            )

        elif not employee.is_active:
            raise err.InactiveUserError

        # Get title and message
        title = util.clean_param_str(request.data.get("title", None))
        msg = util.clean_param_str(request.data.get("message", None))
        notification_type = util.clean_param_str(
            request.data.get("notification_type", None)
        )
        # Check title and message provided
        if title is None or msg is None:
            return Response(
                {"Error": "Must provide a notification title and message."},
                status=status.HTTP_400_BAD_REQUEST,
            )

        # Check notification type provided
        elif notification_type is None:
            return Response(
                {"Error": "Must provide a notification type."},
                status=status.HTTP_400_BAD_REQUEST,
            )

        # Check notification type
        elif notification_type not in Notification.Type:
            return Response(
                {"Error": "Invalid notification type."},
                status=status.HTTP_400_BAD_REQUEST,
            )

        elif notification_type == Notification.Type.AUTOMATIC_ALERT:
            return Response(
                {"Error": "Not authorised to use AUTOMATIC_ALERT notification type."},
                status=status.HTTP_403_FORBIDDEN,
            )

        elif (
            notification_type
            in [Notification.Type.SYSTEM_ALERT, Notification.Type.ADMIN_NOTE]
            and not manager.is_hidden
        ):
            return Response(
                {
                    "Error": f"Not authorised to use {notification_type.upper()} notification type."
                },
                status=status.HTTP_403_FORBIDDEN,
            )

        # Clean title and message
        str_title = sanitise_markdown_title_text(title)
        str_msg = sanitise_markdown_message_text(msg)

        notif = Notification.send_to_users(
            users=[employee],
            title=str_title,
            message=str_msg,
            notification_type=notification_type,
            recipient_group=Notification.RecipientType.INDIVIDUAL,
            sender=manager,
        )

        # Logging
        logger.info(
            f"Manager {manager.id} ({manager.first_name} {manager.last_name}) sent a message to employee {employee.id} ({employee.first_name} {employee.last_name}) of type '{notification_type.upper()}'."
        )
        logger.debug(
            f"[CREATE: NOTIFICATION (ID: {notif.id})] [INDIVIDUAL-MESSAGE] Manager: {manager.id} ({manager.first_name} {manager.last_name}) >>> Employee: {employee.id} ({employee.first_name} {employee.last_name}) || Type: {notification_type.upper()} -- Title: {title} -- Msg (char_len={len(msg)}): {msg[:25]}...."
        )

        # Return the notification ID after creating message
        return Response(
            {"notification_id": notif.id, "employee_name": employee.first_name},
            status=status.HTTP_201_CREATED,
        )

    except err.InactiveUserError:
        return Response(
            {"Error": "Not authorised to send a message to an inactive account."},
            status=status.HTTP_403_FORBIDDEN,
        )
    except Exception as e:
        # General error capture -- including database location errors
        logger.critical(
            f"An error occured when manager ID '{manager.id}' ({manager.first_name} {manager.last_name}) tried to send a message to employee ID '{id}' : {str(e)}"
        )
        return Response(
            {"Error": "Internal error."},
            status=status.HTTP_500_INTERNAL_SERVER_ERROR,
        )


################################### SCHEDULING ###################################


@api_manager_required
@api_view(["GET"])
@renderer_classes([JSONRenderer])
def list_store_roles(request, id):
    try:
        manager = util.api_get_user_object_from_session(request)
        store = Store.objects.get(id=id)

        # Ensure manager is authorised
        if not manager.is_associated_with_store(store=store.id):
            raise err.NotAssociatedWithStoreError

        elif not store.is_active and not manager.is_hidden:
            raise err.InactiveStoreError

        # Get roles
        roles = store.roles.all().order_by("name")

        info = []
        for role in roles:
            info.append(
                {
                    "id": role.id,
                    "name": role.name,
                    "description": role.description,
                    "colour": role.colour_hex,
                }
            )

        return JsonResponse({"data": info}, status=status.HTTP_200_OK)

    except Store.DoesNotExist:
        return Response(
            {
                "Error": f"Failed to get the a store's role information for store ID {id}."
            },
            status=status.HTTP_409_CONFLICT,
        )
    except err.NotAssociatedWithStoreError:
        return Response(
            {
                "Error": "Not authorised to get role information for a unassociated store."
            },
            status=status.HTTP_403_FORBIDDEN,
        )
    except err.InactiveStoreError:
        return Response(
            {"Error": "Not authorised to get role information for an inactive store."},
            status=status.HTTP_403_FORBIDDEN,
        )
    except Exception as e:
        logger.critical(
            f"An error occured when trying to get a store's roles for store ID {id}, resulting in the error: {str(e)}"
        )
        return Response(
            {"Error": "Internal error."},
            status=status.HTTP_500_INTERNAL_SERVER_ERROR,
        )


@api_manager_required
@api_view(["POST", "PATCH", "DELETE"])
@renderer_classes([JSONRenderer])
def manage_store_role(request, role_id=None):  # None when CREATING ROLE
    try:
        # Get request data
        manager = util.api_get_user_object_from_session(request)
        name = util.clean_param_str(request.data.get("name", None))
        description = util.clean_param_str(request.data.get("description", None))
        colour_hex = util.clean_param_str(request.data.get("colour_hex", "#adb5bd"))
        store_id = util.clean_param_str(request.data.get("store_id", None))

        # Check given fields are valid
        if name:
            # Capitalise the role name
            name = string.capwords(name)
            if len(name) > settings.ROLE_NAME_MAX_LENGTH:
                return Response(
                    {
                        "Error": f"Role name must be less than {settings.ROLE_NAME_MAX_LENGTH} characters."
                    },
                    status=status.HTTP_412_PRECONDITION_FAILED,
                )
            elif not re.match(settings.VALID_ROLE_NAME_DESC_PATTERN, name):
                return Response(
                    {"Error": f"Role name includes invalid characters."},
                    status=status.HTTP_412_PRECONDITION_FAILED,
                )

        if description:
            if len(description) > settings.ROLE_DESC_MAX_LENGTH:
                return Response(
                    {
                        "Error": f"Role description must be less than {settings.ROLE_DESC_MAX_LENGTH} characters."
                    },
                    status=status.HTTP_412_PRECONDITION_FAILED,
                )
            elif not re.match(settings.VALID_ROLE_NAME_DESC_PATTERN, description):
                return Response(
                    {"Error": f"Role description includes invalid characters."},
                    status=status.HTTP_412_PRECONDITION_FAILED,
                )

        if colour_hex:
            if not re.match(settings.VALID_HEX_COLOUR_PATTERN, colour_hex):
                return Response(
                    {"Error": f"Role colour must be a hex colour."},
                    status=status.HTTP_412_PRECONDITION_FAILED,
                )

        # POST -> Create a new role given the role information
        if request.method == "POST":
            if not all([name, store_id]):
                return Response(
                    {"Error": "Missing required parameters."},
                    status=status.HTTP_428_PRECONDITION_REQUIRED,
                )

            store = Store.objects.get(pk=int(store_id))
            if not manager.is_associated_with_store(store=store):
                raise err.NotAssociatedWithStoreError
            elif not store.is_active:
                raise err.InactiveStoreError

            with transaction.atomic():
                role = Role.objects.create(
                    store=store, name=name, colour_hex=colour_hex
                )
                if description:
                    role.description = description
                    role.save()

            logger.info(
                f"Manager ID {manager} ({manager.first_name} {manager.last_name}) created a ROLE '{role.name}' for store [{store.code}]."
            )
            desc = (role.description or "")[:15]
            logger.debug(
                f"[CREATE: ROLE (ID: {role.id})] Name: {role.name} -- Store: {store.code} -- Colour: {role.colour_hex} -- Description: {desc}"
            )
            return JsonResponse({"id": role.id}, status=status.HTTP_201_CREATED)

        # Get ROLE
        role = Role.objects.select_related("store").get(pk=role_id)

        # Ensure manager is authorised
        if not manager.is_associated_with_store(store=role.store_id):
            raise err.NotAssociatedWithStoreError
        elif not role.store.is_active:
            raise err.InactiveStoreError

        # Save original role info for logging
        original = {
            "id": role.id,
            "name": role.name,
            "desc": (role.description or "")[:15],
            "colour": role.colour_hex,
            "store_code": role.store.code,
        }

        # PATCH -> Update the given role information
        if request.method == "PATCH":
            update = False
            if name:
                role.name = name
                update = True
            if description:
                role.description = description
                update = True
            if colour_hex:
                role.colour_hex = colour_hex
                update = True

            if not update:
                return JsonResponse(
                    {"Error": "No changes detected."},
                    status=status.HTTP_418_IM_A_TEAPOT,
                )

            role.save()
            logger.info(
                f"Manager ID {manager} ({manager.first_name} {manager.last_name}) updated ROLE '{original['name']}' from store [{original['store_code']}]."
            )
            desc = (role.description or "")[:15]
            logger.debug(
                f"[UPDATE: ROLE (ID: {original['id']})] Name: {role.name} → {original['name']} -- Store: {original['store_code']} -- Colour: {role.colour_hex} → {original['colour']} -- Description: {desc} → {original['desc']}"
            )
            return JsonResponse({"id": role.id}, status=status.HTTP_202_ACCEPTED)

        # DELETE -> Delete the role
        if request.method == "DELETE":
            role.delete()
            logger.info(
                f"Manager ID {manager} ({manager.first_name} {manager.last_name}) deleted ROLE '{original['name']}' from store [{original['store_code']}]."
            )
            logger.debug(
                f"[DELETE: ROLE (ID: {original['id']})] Name: {original['name']} -- Store: {original['store_code']} -- Colour: {original['colour']} -- Description: {original['desc']}"
            )
            return Response(status=status.HTTP_200_OK)

        # Never practically reached -> ignore this.
        return JsonResponse(
            {"Error": "Method not allowed."}, status=status.HTTP_405_METHOD_NOT_ALLOWED
        )

    except IntegrityError:
        return Response(
            {"Error": "The role MUST have a unique name."},
            status=status.HTTP_409_CONFLICT,
        )
    except DatabaseError:
        return Response(
            {"Error": "Failed to update/create the role due to database constraints."},
            status=status.HTTP_409_CONFLICT,
        )
    except Role.DoesNotExist:
        return Response(
            {"Error": f"Failed to get the the information for Role ID {role_id}."},
            status=status.HTTP_404_NOT_FOUND,
        )
    except Store.DoesNotExist:
        return Response(
            {"Error": f"Failed to get the the information for Store ID {store_id}."},
            status=status.HTTP_404_NOT_FOUND,
        )
    except ValueError:
        return Response(
            {"Error": "Store ID must be a valid integer."},
            status=status.HTTP_412_PRECONDITION_FAILED,
        )
    except err.NotAssociatedWithStoreError:
        return Response(
            {
                "Error": "Not authorised to update role information for a unassociated store."
            },
            status=status.HTTP_403_FORBIDDEN,
        )
    except err.InactiveStoreError:
        return Response(
            {
                "Error": "Not authorised to update role information for an inactive store."
            },
            status=status.HTTP_403_FORBIDDEN,
        )
    except Exception as e:
        logger.critical(
            f"An error occured when trying to manage Role ID {role_id} with method {request.method}, resulting in the error: {str(e)}"
        )
        return Response(
            {"Error": "Internal error."},
            status=status.HTTP_500_INTERNAL_SERVER_ERROR,
        )


@api_employee_required
@api_view(["GET"])
@renderer_classes([JSONRenderer])
def get_store_shifts(request, id):
    try:
        user = util.api_get_user_object_from_session(request)
        store = Store.objects.get(id=id)

        # Ensure manager is authorised
        if not user.is_associated_with_store(store=store.id):
            raise err.NotAssociatedWithStoreError

        elif not store.is_active and not user.is_hidden:
            raise err.InactiveStoreError

        # Get other request data
        get_all = util.str_to_bool(request.query_params.get("get_all", "false"))
        week = util.clean_param_str(request.query_params.get("week", None))
        hide_deactivated = util.str_to_bool(
            request.query_params.get("hide_deactive", "false")
        )
        hide_resigned = util.str_to_bool(
            request.query_params.get("hide_resign", "false")
        )
        sort_field = util.clean_param_str(request.query_params.get("sort", "time"))
        filter_names = util.clean_param_str(
            request.query_params.get("filter_names", "")
        )
        filter_roles = util.clean_param_str(
            request.query_params.get("filter_roles", "")
        )

        # Only get all shifts IF they're a manager
        if get_all and user.is_manager:
            # Check the week is passed
            if not week:
                return Response(
                    {"Error": "Missing starting week date from request params."},
                    status=status.HTTP_400_BAD_REQUEST,
                )

            # Check the date is correct
            try:
                datetime.strptime(week, "%Y-%m-%d")
            except ValueError:
                return Response(
                    {"Error": "Invalid date format. Use YYYY-MM-DD."},
                    status=status.HTTP_412_PRECONDITION_FAILED,
                )

            VALID_SORT_FIELDS = {"time", "name", "role_name", "length"}
            if sort_field not in VALID_SORT_FIELDS:
                return Response(
                    {
                        "Error": f"Invalid sort field. Must be one of: {', '.join(VALID_SORT_FIELDS)}."
                    },
                    status=status.HTTP_406_NOT_ACCEPTABLE,
                )

            # Convert filter_names string to list
            try:
                filter_names_list = util.get_filter_list_from_string(
                    filter_names, settings.VALID_NAME_LIST_PATTERN
                )
                filter_roles_list = util.get_filter_list_from_string(
                    filter_roles, settings.VALID_ROLE_NAME_DESC_PATTERN
                )
            except ValueError:
                return Response(
                    {"Error": "Invalid characters in either filter list."},
                    status=status.HTTP_406_NOT_ACCEPTABLE,
                )

            # Get the schedules
            data = controllers.get_all_store_schedules(
                store=store,
                week=week,
                include_deleted=False,
                hide_deactivated=hide_deactivated,
                hide_resigned=hide_resigned,
                sort_field=sort_field,
                filter_names=filter_names_list,
                filter_roles=filter_roles_list,
            )

        # Only get the user's shifts
        else:
            data = controllers.get_user_store_schedules(
                store=store, user=user, week=week
            )

        return JsonResponse(data, status=status.HTTP_200_OK)

    except ValueError:
        return Response(
            {"Error": "The week provided must be in ISO format."},
            status=status.HTTP_400_BAD_REQUEST,
        )
    except Store.DoesNotExist:
        return Response(
            {"Error": f"Failed to get the a store's schedule for store ID {id}."},
            status=status.HTTP_409_CONFLICT,
        )
    except err.NotAssociatedWithStoreError:
        return Response(
            {
                "Error": "Not authorised to get schedule information for a unassociated store."
            },
            status=status.HTTP_403_FORBIDDEN,
        )
    except err.InactiveStoreError:
        return Response(
            {
                "Error": "Not authorised to get schedule information for an inactive store."
            },
            status=status.HTTP_403_FORBIDDEN,
        )
    except Exception as e:
        if get_all:
            logger.critical(
                f"An error occured when trying to get a store's entire schedule for store ID {id} for week {week}, resulting in the error: {str(e)}"
            )
        else:
            logger.critical(
                f"An error occured when trying to get user ID {user.id}'s schedule for store ID {id}, resulting in the error: {str(e)}"
            )
        return Response(
            {"Error": "Internal error."},
            status=status.HTTP_500_INTERNAL_SERVER_ERROR,
        )


@api_manager_required
@api_view(["GET", "POST", "DELETE"])
@renderer_classes([JSONRenderer])
def manage_store_shift(request, id):
    try:
        manager = util.api_get_user_object_from_session(request)
        shift = Shift.objects.select_related("store", "employee", "role").get(id=id)

        # Ensure manager is authorised
        if not manager.is_associated_with_store(store=shift.store.id):
            raise err.NotAssociatedWithStoreError

        elif not shift.store.is_active and not manager.is_hidden:
            raise err.InactiveStoreError

        # Save original info for logging
        original = {
            "id": shift.id,
            "emp_id": shift.employee.id,
            "emp_name": f"{shift.employee.first_name} {shift.employee.last_name}",
            "date": shift.date,
            "start_time": shift.start_time,
            "end_time": shift.end_time,
            "role": shift.role.name if shift.role else "N/A",
        }

        # If GET -> Get the specific INFO for this one schedule
        if request.method == "GET":
            return Response(
                {
                    "id": shift.id,
                    "employee_id": shift.employee.id,
                    "employee_name": f"{shift.employee.first_name} {shift.employee.last_name}",
                    "date": shift.date.isoformat(),
                    "start_time": shift.start_time.strftime("%H:%M"),
                    "end_time": shift.end_time.strftime("%H:%M"),
                    "role_id": shift.role.id if shift.role else None,
                    "role_name": shift.role.name if shift.role else None,
                    "role_colour": shift.role.colour_hex if shift.role else None,
                },
                status=status.HTTP_200_OK,
            )

        elif request.method == "DELETE":

            current_date = localtime(now()).date()
            current_time = localtime(now()).time()

            if shift.date < current_date or (
                shift.date == current_date and shift.start_time <= current_time
            ):
                return Response(
                    {"Error": "Not authorised to delete a past or active shift."},
                    status=status.HTTP_410_GONE,
                )

            shift.delete()

            logger.info(
                f"Manager ID {manager.id} ({manager.first_name} {manager.last_name}) deleted a SHIFT with ID {id} (for date {original['date']}) for the employee ID {shift.employee.id} ({shift.employee.first_name} {shift.employee.last_name}) under the store [{shift.store.code}])."
            )
            logger.debug(
                f"[DELETE: SHIFT (ID: {original['id']})] Employee: {original['emp_name']} ({original['emp_id']}) -- Date: {original['date']} -- Time: {original['start_time']} <> {original['end_time']} -- Role: {original['role']}"
            )
            return Response(
                {
                    "message": "Scheduled shift deleted successfully.",
                    "date": shift.date,
                },
                status=status.HTTP_200_OK,
            )

        elif request.method == "POST":
            # Cannot edit a shift for an inactive store
            if not shift.store.is_active:
                raise err.InactiveStoreError

            # Get other request data
            employee_id = util.clean_param_str(request.data.get("employee_id", None))
            role_id = util.clean_param_str(request.data.get("role_id", None))
            date = util.clean_param_str(request.data.get("date", None))
            start_time = util.clean_param_str(request.data.get("start_time", None))
            end_time = util.clean_param_str(request.data.get("end_time", None))

            if not all([employee_id, date, start_time, end_time]):
                return Response(
                    {"Error": "Missing required parameters."},
                    status=status.HTTP_428_PRECONDITION_REQUIRED,
                )

            try:
                employee_id = int(employee_id)
                if role_id:
                    role_id = int(role_id)
            except (ValueError, TypeError):
                return Response(
                    {"Error": "Employee and Role ID must be an integer."},
                    status=status.HTTP_412_PRECONDITION_FAILED,
                )

            try:
                date = datetime.strptime(date, "%Y-%m-%d").date()
                start_time = datetime.strptime(start_time, "%H:%M")
                end_time = datetime.strptime(end_time, "%H:%M")

                # Round times -- PASS DATETIME OBJ TO RETURN DATETIME OBJ -> get time
                start_time = util.round_datetime_minute(start_time).time()
                end_time = util.round_datetime_minute(end_time).time()
            except ValueError:
                return Response(
                    {
                        "Error": "All date-time data must be formed correctly (YYYY-MM-DD or HH:MM)"
                    },
                    status=status.HTTP_412_PRECONDITION_FAILED,
                )

            # Get the employee
            employee = User.objects.get(id=int(employee_id))

            # Check not editing an OLD shift
            current_date = localtime(now()).date()
            current_time = localtime(now()).time()
            if date < current_date or (
                date == current_date and start_time <= current_time
            ):
                return Response(
                    {"Error": "Not authorised to update a past shift."},
                    status=status.HTTP_410_GONE,
                )

            # Check store has the role
            elif role_id and not shift.store.has_role(role=int(role_id)):
                return Response(
                    {"Error": "Not authorised to assign another store's role."},
                    status=status.HTTP_406_NOT_ACCEPTABLE,
                )

            # Check if employee is inactive
            elif not employee.is_active:
                raise err.InactiveUserError

            # Check the employee is assigned to the store
            elif not employee.is_associated_with_store(store=shift.store.id):
                return Response(
                    {
                        "Error": "Not authorised to assign an unassociated user to the shift."
                    },
                    status=status.HTTP_403_FORBIDDEN,
                )

            # Check times are acceptable
            elif end_time <= start_time:
                return Response(
                    {"Error": "A shift cannot have a end time before the start time."},
                    status=status.HTTP_412_PRECONDITION_FAILED,
                )
            elif not util.is_shift_duration_valid(
                start_time=start_time, end_time=end_time
            ):
                return Response(
                    {
                        "Error": f"A shift cannot be shorter than {MINIMUM_SHIFT_LENGTH_ASSIGNMENT_MINS} minutes"
                    },
                    status=status.HTTP_412_PRECONDITION_FAILED,
                )

            # Check if the employee already has a different shift on the same date
            elif util.employee_has_conflicting_shift(
                employee=employee,
                store=shift.store,
                date=date,
                exclude_shift_id=shift.id,
            ):
                return Response(
                    {"Error": "Employee already has another shift on this date."},
                    status=status.HTTP_409_CONFLICT,
                )

            update = False
            if shift.employee.id != employee.id:
                shift.employee = employee
                update = True

            # Handle cases of removing the role or adding a new role
            if role_id:
                if shift.role_id != role_id:
                    shift.role_id = int(role_id)
                    update = True
            else:
                if shift.role is not None:
                    shift.role = None
                    update = True

            if shift.date != date:
                shift.date = date
                update = True

            if shift.start_time != start_time:
                shift.start_time = start_time
                update = True

            if shift.end_time != end_time:
                shift.end_time = end_time
                update = True

            if not update:
                return JsonResponse(
                    {"Error": "No changes detected."},
                    status=status.HTTP_418_IM_A_TEAPOT,
                )

            # Only save the DB if changes are made -> reduces DB load.
            shift.save()

            logger.info(
                f"Manager ID {manager.id} ({manager.first_name} {manager.last_name}) updated a SHIFT with ID {id} (for date {original['date']}) for the employee ID {shift.employee.id} ({shift.employee.first_name} {shift.employee.last_name}) under the store [{shift.store.code}])."
            )
            logger.debug(
                f"[UPDATE: SHIFT (ID: {original['id']})] Employee: {original['emp_name']} ({original['emp_id']}) → {shift.employee.first_name} {shift.employee.last_name} ({shift.employee.id}) -- Date: {original['date']} → {shift.date} -- Time: {original['start_time']} <> {original['end_time']} → {shift.start_time} <> {shift.end_time}"
            )
            return JsonResponse(
                {
                    # "employee_name": employee.first_name,
                    "employee_id": employee.id,
                    "date": shift.date,
                    "start_time": shift.start_time,
                    "end_time": shift.end_time,
                },
                status=status.HTTP_202_ACCEPTED,
            )

        # Never practically reached -> ignore this.
        return JsonResponse(
            {"Error": "Method not allowed."}, status=status.HTTP_405_METHOD_NOT_ALLOWED
        )

    except Shift.DoesNotExist:
        return Response(
            {"Error": f"Failed to get the shift for ID {id}."},
            status=status.HTTP_409_CONFLICT,
        )
    except err.NotAssociatedWithStoreError:
        return Response(
            {"Error": "Not authorised to interact with an unassociated store's shift."},
            status=status.HTTP_403_FORBIDDEN,
        )
    except err.InactiveStoreError:
        return Response(
            {"Error": "Not authorised to interact with an inactive store's shift."},
            status=status.HTTP_403_FORBIDDEN,
        )
    except err.InactiveUserError:
        return Response(
            {
                "Error": "Cannot modify an inactive user's shift. This can only be done via exceptions."
            },
            status=status.HTTP_403_FORBIDDEN,
        )
    except Exception as e:
        logger.critical(
            f"An error occured when trying to interact with a store's shift for shift ID {id} for method {request.method}, resulting in the error: {str(e)}"
        )
        return Response(
            {"Error": "Internal error."},
            status=status.HTTP_500_INTERNAL_SERVER_ERROR,
        )


@api_manager_required
@api_view(["PUT"])
@renderer_classes([JSONRenderer])
def create_store_shift(request, store_id):
    try:
        manager = util.api_get_user_object_from_session(request)
        store = Store.objects.get(id=store_id)

        employee_id = util.clean_param_str(request.data.get("employee_id", None))
        role_id = util.clean_param_str(request.data.get("role_id", None))
        date = util.clean_param_str(request.data.get("date", None))
        start_time = util.clean_param_str(request.data.get("start_time", None))
        end_time = util.clean_param_str(request.data.get("end_time", None))

        if not all([employee_id, date, start_time, end_time]):
            return Response(
                {"Error": "Missing required parameters."},
                status=status.HTTP_428_PRECONDITION_REQUIRED,
            )

        try:
            employee_id = int(employee_id)
            if role_id:
                role_id = int(role_id)
        except (ValueError, TypeError):
            return Response(
                {"Error": "Employee and Role ID must be an integer."},
                status=status.HTTP_412_PRECONDITION_FAILED,
            )

        try:
            date = datetime.strptime(date, "%Y-%m-%d").date()
            start_time = datetime.strptime(start_time, "%H:%M")
            end_time = datetime.strptime(end_time, "%H:%M")

            # Round times -- PASS DATETIME OBJ TO RETURN DATETIME OBJ -> get time
            start_time = util.round_datetime_minute(start_time).time()
            end_time = util.round_datetime_minute(end_time).time()
        except ValueError:
            return Response(
                {"Error": "Incorrect date/time format."},
                status=status.HTTP_412_PRECONDITION_FAILED,
            )

        employee = User.objects.get(id=int(employee_id))

        if not manager.is_associated_with_store(store.id):
            raise err.NotAssociatedWithStoreError
        elif not store.is_active:
            raise err.InactiveStoreError
        elif not employee.is_active:
            raise err.InactiveUserError
        elif role_id and not store.has_role(role=int(role_id)):
            return Response(
                {"Error": "Role not associated with this store."},
                status=status.HTTP_406_NOT_ACCEPTABLE,
            )

        elif not employee.is_associated_with_store(store.id):
            return Response(
                {
                    "Error": "Not authorised to create a shift for an unassociated employee."
                },
                status=status.HTTP_403_FORBIDDEN,
            )

        now_datetime = localtime(now())
        if date < now_datetime.date() or (
            date == now_datetime.date() and start_time <= now_datetime.time()
        ):
            return Response(
                {"Error": "Cannot create a shift in the past."},
                status=status.HTTP_412_PRECONDITION_FAILED,
            )

        # Check times are acceptable
        elif end_time <= start_time:
            return Response(
                {"Error": "A shift cannot have a end time before the start time."},
                status=status.HTTP_412_PRECONDITION_FAILED,
            )

        elif not util.is_shift_duration_valid(start_time=start_time, end_time=end_time):
            return Response(
                {
                    "Error": f"A shift cannot be shorter than {MINIMUM_SHIFT_LENGTH_ASSIGNMENT_MINS} minutes"
                },
                status=status.HTTP_412_PRECONDITION_FAILED,
            )

        elif util.employee_has_conflicting_shift(
            employee=employee, store=store, date=date
        ):
            return Response(
                {"Error": "Employee already has another shift on this date."},
                status=status.HTTP_409_CONFLICT,
            )

        # Create the shift
        shift = Shift.objects.create(
            store=store,
            employee=employee,
            role_id=None if not role_id else role_id,
            date=date,
            start_time=start_time,
            end_time=end_time,
        )

        logger.info(
            f"Manager ID {manager.id} ({manager.first_name} {manager.last_name}) created a SHIFT for employee ID {employee.id} ({employee.first_name} {employee.last_name}) on {date} at store [{store.code}]."
        )
        logger.debug(
            f"[CREATE: SHIFT (ID: {shift.id})] Employee: {employee.first_name} {employee.last_name} ({shift.employee.id}) -- Date: {shift.date} -- Time: {shift.start_time} <> {shift.end_time}"
        )
        return Response(
            {
                "id": shift.id,
                "date": shift.date,
                "start_time": shift.start_time,
                "end_time": shift.end_time,
            },
            status=status.HTTP_201_CREATED,
        )

    except User.DoesNotExist:
        return Response(
            {"Error": f"Employee with ID {employee_id} does not exist."},
            status=status.HTTP_404_NOT_FOUND,
        )
    except Store.DoesNotExist:
        return Response(
            {"Error": f"Store with ID {store_id} does not exist."},
            status=status.HTTP_404_NOT_FOUND,
        )
    except err.NotAssociatedWithStoreError:
        return Response(
            {"Error": "Not authorised create a shift for an unassociated store."},
            status=status.HTTP_403_FORBIDDEN,
        )
    except err.InactiveStoreError:
        return Response(
            {"Error": "Not authorised create a shift for an inactive store."},
            status=status.HTTP_403_FORBIDDEN,
        )
    except err.InactiveUserError:
        return Response(
            {"Error": "Not authorised create a shift for an inactive user."},
            status=status.HTTP_403_FORBIDDEN,
        )
    except Exception as e:
        logger.critical(f"Error creating shift: {str(e)}")
        return Response(
            {"Error": "Internal error."}, status=status.HTTP_500_INTERNAL_SERVER_ERROR
        )


@api_manager_required
@api_view(["POST", "PATCH"])
@renderer_classes([JSONRenderer])
def manage_store_exception(request, exception_id):
    """
    POST -> Approve the ACTIVITY and over-write the rostered SHIFT (schedule)
    PATCH -> Approve the ACTIVITY, BUT, update the activity login/logout times and over-write the rostered SHIFT (schedule)
    """
    try:
        manager = util.api_get_user_object_from_session(request)
        exception = ShiftException.objects.select_related("activity__store").get(
            id=exception_id
        )
        login_time = util.clean_param_str(request.data.get("login_time", None))
        logout_time = util.clean_param_str(request.data.get("logout_time", None))
        role_id = util.clean_param_str(request.data.get("role_id", None))

        store = exception.get_store()

        if not store.is_active:
            raise err.InactiveStoreError
        elif not manager.is_associated_with_store(store=store):
            raise err.NotAssociatedWithStoreError
        elif exception.is_approved:
            raise err.ShiftExceptionAlreadyApprovedError

        # POST -> APPROVE EXCEPTION (no updates to activity data needed)
        if request.method == "POST":
            with transaction.atomic():
                controllers.approve_exception(exception=exception_id)

                logger.info(
                    f"Manager ID {manager.id} ({manager.first_name} {manager.last_name}) APPROVED exception ID {exception.id} for store [{store.code}] with reason '{exception.reason.upper()}'."
                )
                logger.debug(
                    f"[UPDATE: SHIFTEXCEPTION (ID: {exception.id})] [APRV] Shift ID: {exception.shift_id if exception.shift else 'N/A'} -- Activity ID: {exception.activity_id if exception.activity else 'N/A'} -- Reason: {exception.reason.upper()}"
                )

        # PATCH -> UPDATE THE ACTIVITY THEN APPROVE EXCEPTION
        elif request.method == "PATCH":
            if not all([login_time, logout_time]):
                return Response(
                    {"Error": "Missing required parameters."},
                    status=status.HTTP_428_PRECONDITION_REQUIRED,
                )

            try:
                # Safely parse time strings (HH:MM or HH:MM:SS)
                login = time.fromisoformat(login_time)
                logout = time.fromisoformat(logout_time)
            except ValueError:
                return Response(
                    {"Error": "Invalid datetime format. Expected HH:MM or HH:MM:SS."},
                    status=status.HTTP_412_PRECONDITION_FAILED,
                )

            # Make sure activity is there
            activity = exception.activity
            if not activity:
                raise Exception(
                    "Cannot update activity times — exception is not linked to an activity."
                )
            elif not activity.login_time and not activity.logout_time:
                raise err.IncompleteActivityError

            # Ensure the role given is valid and usable
            elif role_id:
                try:
                    role_id = int(role_id)
                    if not activity.store.has_role(role=int(role_id)):
                        return Response(
                            {"Error": "Not authorised to assign another store's role."},
                            status=status.HTTP_406_NOT_ACCEPTABLE,
                        )
                except ValueError:  # No need to check for Role.DoesNotExist
                    return Response(
                        {"Error": "Role ID must be a valid integer."},
                        status=status.HTTP_412_PRECONDITION_FAILED,
                    )

            # Construct new datetime values by combining the original date with new time values
            login_dt = localtime(activity.login_timestamp).replace(
                hour=login.hour, minute=login.minute, second=login.second, microsecond=0
            )
            logout_dt = localtime(activity.logout_timestamp).replace(
                hour=logout.hour,
                minute=logout.minute,
                second=logout.second,
                microsecond=0,
            )

            # Round as required
            login_dt_rounded = util.round_datetime_minute(login_dt)
            logout_dt_rounded = util.round_datetime_minute(logout_dt)

            original = {
                "id": activity.id,
                "login_time": localtime(activity.login_time),
                "login_timestamp": localtime(activity.login_timestamp),
                "logout_time": localtime(activity.logout_time),
                "logout_timestamp": localtime(activity.logout_timestamp),
                "shift_length_mins": activity.shift_length_mins,
            }

            # Update the activity with the new times provided
            with transaction.atomic():
                delta = logout_dt_rounded - login_dt_rounded
                activity.login_time = login_dt_rounded
                activity.login_timestamp = login_dt
                activity.logout_time = logout_dt_rounded
                activity.logout_timestamp = logout_dt
                activity.shift_length_mins = int(delta.total_seconds() // 60)
                activity.save()

                controllers.approve_exception(
                    exception=exception.id, override_role_id=role_id
                )

                logger.info(
                    f"Manager ID {manager.id} ({manager.first_name} {manager.last_name}) updated an ACTIVITY with ID {activity.id} for the employee ID {activity.employee.id} under the store ID [{activity.store_id}]) when APPROVING an EXCEPTION."
                )
                logger.debug(
                    f"[UPDATE: ACTIVITY (ID: {activity.id})] [EXCEP-APRV] Login: {original['login_time']} ({original['login_timestamp']}) → {activity.login_time} ({activity.login_timestamp}) -- Logout: {original['logout_time']} ({original['logout_timestamp']}) → {activity.logout_time} ({activity.logout_timestamp}) -- Shift Length: {original['shift_length_mins']} → {activity.shift_length_mins}"
                )

                logger.info(
                    f"Manager ID {manager.id} ({manager.first_name} {manager.last_name}) APPROVED exception ID {exception.id} for store [{store.code}] with reason '{exception.reason.upper()}'."
                )
                logger.debug(
                    f"[UPDATE: SHIFTEXCEPTION (ID: {exception.id})] [APRV] Shift ID: {exception.shift_id if exception.shift else 'N/A'} -- Activity ID: {exception.activity_id if exception.activity else 'N/A'} -- Reason: {exception.reason.upper()}"
                )

        # Never practically reached -> ignore this.
        else:
            return JsonResponse(
                {"Error": "Method not allowed."},
                status=status.HTTP_405_METHOD_NOT_ALLOWED,
            )

        return JsonResponse(
            {"exception_id": exception_id}, status=status.HTTP_202_ACCEPTED
        )

    except err.IncompleteActivityError:
        return Response(
            {"Error": "Cannot approve an exception related to an unfinished shift."},
            status=status.HTTP_409_CONFLICT,
        )
    except err.ShiftExceptionAlreadyApprovedError:
        return Response(
            {"Error": "Exception is already approved."},
            status=status.HTTP_406_NOT_ACCEPTABLE,
        )
    except ShiftException.DoesNotExist:
        return Response(
            {"Error": f"Exception with ID {exception_id} does not exist."},
            status=status.HTTP_404_NOT_FOUND,
        )
    except err.NotAssociatedWithStoreError:
        return Response(
            {
                "Error": "Not authorised interact with exceptions of an unassociated store."
            },
            status=status.HTTP_403_FORBIDDEN,
        )
    except err.InactiveStoreError:
        return Response(
            {"Error": "Not authorised interact with exceptions of an inactive store."},
            status=status.HTTP_403_FORBIDDEN,
        )
    except Exception as e:
        logger.critical(f"Error approving exception ID {exception_id}: {str(e)}")
        return Response(
            {"Error": "Internal error."}, status=status.HTTP_500_INTERNAL_SERVER_ERROR
        )


# --- EXCEPTIONS ---
@api_manager_required
@api_view(["GET"])
@renderer_classes([JSONRenderer])
def list_store_exceptions(request, store_id):
    try:
        manager = util.api_get_user_object_from_session(request)
        store = Store.objects.get(id=store_id)

        # Get params
        offset, limit = util.get_pagination_values_from_request(request)
        get_unapproved = util.str_to_bool(
            request.query_params.get("get_unapproved", "True")
        )

        # Check user is authorised
        if not manager.is_associated_with_store(store):
            raise err.NotAssociatedWithStoreError

        elif not store.is_active and not manager.is_hidden:
            raise err.InactiveStoreError

        # Get the exceptions
        info, total = controllers.get_store_exceptions(
            store=store, get_unapproved=get_unapproved, offset=offset, limit=limit
        )

        return Response(
            {
                "store_id": store_id,
                "total": total,
                "offset": offset,
                "limit": limit,
                "exceptions": info,
            },
            status=status.HTTP_200_OK,
        )

    except Store.DoesNotExist:
        return Response(
            {"Error": f"Store with ID {store_id} does not exist."},
            status=status.HTTP_404_NOT_FOUND,
        )
    except err.NotAssociatedWithStoreError:
        return Response(
            {"Error": "Not authorised get exceptions for an unassociated store."},
            status=status.HTTP_403_FORBIDDEN,
        )
    except err.InactiveStoreError:
        return Response(
            {"Error": "Not authorised get exceptions for an inactive store."},
            status=status.HTTP_403_FORBIDDEN,
        )
    except Exception as e:
        logger.critical(
            f"Error listing store ID {store_id}'s ShiftExceptions: {str(e)}"
        )
        return Response(
            {"Error": "Internal error."}, status=status.HTTP_500_INTERNAL_SERVER_ERROR
        )


# --- COPY WEEK ---
@api_manager_required
@api_view(["POST"])
@renderer_classes([JSONRenderer])
def copy_week_schedule(request, store_id):
    """
    Copies only non-conflicting shifts from a source week to the next week for a specific store.
    Does not delete existing shifts.
    """
    try:
        manager = util.api_get_user_object_from_session(request=request)
        store = Store.objects.get(pk=store_id)
        source_week = util.clean_param_str(request.data.get("source_week", None))
        target_week = util.clean_param_str(request.data.get("target_week", None))
        override_shifts = util.str_to_bool(request.data.get("override_shifts", "false"))

        if not source_week or not target_week:
            return Response(
                {"Error": "Missing target or source week in request."},
                status=status.HTTP_428_PRECONDITION_REQUIRED,
            )

        try:
            source_week = util.get_week_start(date.fromisoformat(source_week))
            target_week = util.get_week_start(date.fromisoformat(target_week))
        except ValueError:
            return Response(
                {"Error": "Incorrect date format. Must be in ISO YYYY-MM-DD format."},
                status=status.HTTP_412_PRECONDITION_FAILED,
            )

        if not store.is_active:
            raise err.InactiveStoreError
        elif not manager.is_associated_with_store(store=store.id):
            raise err.NotAssociatedWithStoreError
        elif target_week <= localtime(now()).date():
            return Response(
                {"Error": "Cannot copy schedules into a past week."},
                status=status.HTTP_406_NOT_ACCEPTABLE,
            )

        results = controllers.copy_week_schedule(
            store=store,
            source_week=source_week,
            target_week=target_week,
            override_shifts=override_shifts,
        )

        logger.info(
            f"Manager ID {manager.id} ({manager.first_name} {manager.last_name}) copied a schedule week {source_week} -> {target_week} for store [{store.code}] [Override: {'YES' if override_shifts else 'NO'}]"
        )
        logger.debug(
            f"[COPY: SHIFTs] Source Wk: {source_week} -- Target Wk: {target_week} -- Override: {'YES' if override_shifts else 'NO'} -- # Created: {results['created']} -- # Updated: {results['updated']} -- # Skipped: {results['skipped']} -- Total: {results['total']}"
        )
        return Response(
            {"results": results, "target_week": target_week},
            status=status.HTTP_202_ACCEPTED,
        )

    except Store.DoesNotExist:
        return Response(
            {"Error": f"Store with ID {store_id} does not exist."},
            status=status.HTTP_404_NOT_FOUND,
        )
    except err.NotAssociatedWithStoreError:
        return Response(
            {"Error": "Not authorised modify the schedule for an unassociated store."},
            status=status.HTTP_403_FORBIDDEN,
        )
    except err.InactiveStoreError:
        return Response(
            {"Error": "Not authorised to modify the schedule for an inactive store."},
            status=status.HTTP_403_FORBIDDEN,
        )
    except DatabaseError as e:
        logger.critical(
            f"A database error occured when trying to copy a schedule week ({source_week} -> {target_week}) [override: {'YES' if override_shifts else 'NO'}]: {str(e)}"
        )
        return Response(
            {
                "Error": "Failed to copy schedule week due to internal database errors. Please contact an admin."
            },
            status=status.HTTP_423_LOCKED,
        )
    except Exception as e:
        logger.critical(f"An error occurred during copy_week_schedule: {str(e)}")
        return Response(
            {"Error": "An internal error occurred while copying the schedule."},
            status=status.HTTP_500_INTERNAL_SERVER_ERROR,
        )<|MERGE_RESOLUTION|>--- conflicted
+++ resolved
@@ -2159,11 +2159,7 @@
             )
 
         # Regex validation
-<<<<<<< HEAD
-        if name and not re.match(settings.VALID_STORE_NAME_PATTERN, name):
-=======
         if name and not re.match(r"^[\w\s.,'\/+\-&]+$", name):
->>>>>>> bb602c92
             return Response(
                 {"Error": "Invalid characters in store name."},
                 status=status.HTTP_406_NOT_ACCEPTABLE,
@@ -2173,11 +2169,7 @@
                 {"Error": "Store code must be alphanumeric uppercase."},
                 status=status.HTTP_406_NOT_ACCEPTABLE,
             )
-<<<<<<< HEAD
-        elif street and not re.match(settings.VALID_STORE_STREET_PATTERN, street):
-=======
         elif street and not re.match(r"^[\w\s.,'\/+\-&]+$", street):
->>>>>>> bb602c92
             return Response(
                 {"Error": "Invalid characters in street location."},
                 status=status.HTTP_406_NOT_ACCEPTABLE,
