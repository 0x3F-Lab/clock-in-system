--- conflicted
+++ resolved
@@ -128,7 +128,6 @@
         name="manage_shift_request",
     ),
     path(
-<<<<<<< HEAD
         "generate_shift_logs_report/",
         views.generate_shift_logs_report,
         name="generate_shift_logs_report",
@@ -142,7 +141,8 @@
         "generate_weekly_roster_report/",
         views.generate_weekly_roster_report,
         name="generate_weekly_roster_report",
-=======
+    ),
+    path(
         "create-repeating-shift/<int:store_id>/",
         views.create_repeating_shift,
         name="create_repeating_shift",
@@ -156,6 +156,5 @@
         "list-repeating-shifts/<int:store_id>/",
         views.list_repeating_shifts,
         name="list_repeating_shifts",
->>>>>>> b583bec2
     ),
 ]