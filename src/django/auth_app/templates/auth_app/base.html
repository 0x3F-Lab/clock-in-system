--- conflicted
+++ resolved
@@ -68,20 +68,6 @@
 
     <div id="notification-container" class="position-fixed"></div>
 
-<<<<<<< HEAD
-    <!-- Jquery and other imports -->
-    <script src="https://code.jquery.com/jquery-3.7.1.min.js"
-            integrity="sha256-/JqT3SQfawRcv/BIHPThkBvs0OEvtFFmqPF/lYI/Cxo="
-            crossorigin="anonymous"></script>
-    <script src="https://cdn.jsdelivr.net/npm/@popperjs/core@2.11.8/dist/umd/popper.min.js"
-            integrity="sha384-I7E8VVD/ismYTF4hNIPjVp/Zjvgyol6VFvRkX/vR+Vc4jQkC+hVqc2pM8ODewa9r"
-            crossorigin="anonymous"></script>
-    <script src="https://cdn.jsdelivr.net/npm/bootstrap@5.3.3/dist/js/bootstrap.min.js"
-            integrity="sha384-0pUGZvbkm6XF6gxjEnlmuGrJXVbNuzT9qBBavbLwCsOGabYfZo0T0to5eqruptLy"
-            crossorigin="anonymous"></script>
-    <!-- Scripts -->
-    <script src="{{ BASE_URL }}{% static 'js/global.js' %}"></script>
-=======
     <div class="modal fade" id="changePinModal" tabindex="-1" aria-labelledby="changePinModalLabel" aria-hidden="true">
       <div class="modal-dialog">
         <div class="modal-content">
@@ -180,7 +166,6 @@
     ></script>
 
     <script src="{{ BASE_URL }}{% static 'js/scripts.js' %}"></script>
->>>>>>> 86bbbc3b
     <script>
       window.djangoURLs = {
           rawDataLogs: "{{ BASE_URL }}{% url 'api:raw_data_logs' %}",
