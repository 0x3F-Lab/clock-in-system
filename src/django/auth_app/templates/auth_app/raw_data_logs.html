--- conflicted
+++ resolved
@@ -1,9 +1,10 @@
-<<<<<<< HEAD
 {% extends "auth_app/base.html" %}
 {% block title %}Pizza Clock-in || Raw Data Logs{% endblock %}
 {% block content %}
 
 <h1>Raw Data Logs</h1>
+
+<button onclick="location.href='/manager_dashboard/'">Back to Dashboard</button>
 
 <table id="rawDataTable">
     <thead>
@@ -24,39 +25,3 @@
 </table>
 
 {% endblock %}
-=======
-<!DOCTYPE html>
-<html lang="en">
-<head>
-    <meta charset="UTF-8">
-    <meta name="viewport" content="width=device-width, initial-scale=1.0">
-    <title>Raw Data Logs</title>
-    {% load static %}
-    <link rel="stylesheet" href="{% static 'css/styles.css' %}">
-    <script src="{% static 'js/scripts.js' %}" defer></script>
-</head>
-<body>
-    <div class="container">
-        <h1>Raw Data Logs</h1>
-        <button onclick="location.href='/manager_dashboard/'">Back to Dashboard</button>
-        <table id="rawDataTable">
-            <thead>
-                <tr>
-                    <th>Staff Name</th>
-                    <th>Rounded Login Time</th>
-                    <th>Rounded Logout Time</th>
-                    <th>Is Public Holiday</th>
-                    <th>Exact Login Timestamp</th>
-                    <th>Exact Logout Timestamp</th>
-                    <th>Deliveries</th>
-                    <th>Hours Worked</th>
-                </tr>
-            </thead>
-            <tbody>
-                <!-- Rows will be populated dynamically -->
-            </tbody>
-        </table>
-    </div>
-</body>
-</html>
->>>>>>> b5a18992
