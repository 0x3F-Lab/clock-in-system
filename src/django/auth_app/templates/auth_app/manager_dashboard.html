{% extends "auth_app/base.html" %}
{% block title %}Pizza Clock-in || Manager Dashboard{% endblock %}
{% block content %}

<h1>Manager Dashboard</h1>

<!-- Display Logged-in User Info -->
<p>Welcome, <strong>{{ user.username }}</strong>!</p>

<<<<<<< HEAD
<div class="button-container">
    <button onclick="location.href='/api/employees/'">Employee Details</button>
    <button onclick="location.href='#'">Weekly Summary</button>
    <button onclick="location.href='/api/raw-data-logs/'">Raw Data</button>
    <button onclick="location.href='#'">Date-Based Summary</button>
    <form method="POST" action="{{ BASE_URL }}{% url 'logout' %}">
        {% csrf_token %}
        <button type="submit" class="logout-button">Logout</button>
    </form>
    <button onclick="location.href='/'">Back to Landing Page</button>
</div>

{% endblock %}
=======
        <div class="button-container">
            <button onclick="location.href='/api/employees/'">Employee Details</button>
            <button onclick="location.href='/api/weekly-summary-page/'">Weekly Summary</button>
            <button onclick="location.href='/api/raw-data-logs/'">Raw Data</button>
            <button onclick="location.href='#'">Date-Based Summary</button>
            <form method="POST" action="{% url 'logout' %}">
                {% csrf_token %}
                <button type="submit" class="logout-button">Logout</button>
            </form>
            <button onclick="location.href='/'">Back to Landing Page</button>
        </div>
    </div>
</body>
</html>
>>>>>>> b5a18992
<|MERGE_RESOLUTION|>--- conflicted
+++ resolved
@@ -7,10 +7,9 @@
 <!-- Display Logged-in User Info -->
 <p>Welcome, <strong>{{ user.username }}</strong>!</p>
 
-<<<<<<< HEAD
 <div class="button-container">
     <button onclick="location.href='/api/employees/'">Employee Details</button>
-    <button onclick="location.href='#'">Weekly Summary</button>
+    <button onclick="location.href='/api/weekly-summary-page/'">Weekly Summary</button>
     <button onclick="location.href='/api/raw-data-logs/'">Raw Data</button>
     <button onclick="location.href='#'">Date-Based Summary</button>
     <form method="POST" action="{{ BASE_URL }}{% url 'logout' %}">
@@ -21,19 +20,3 @@
 </div>
 
 {% endblock %}
-=======
-        <div class="button-container">
-            <button onclick="location.href='/api/employees/'">Employee Details</button>
-            <button onclick="location.href='/api/weekly-summary-page/'">Weekly Summary</button>
-            <button onclick="location.href='/api/raw-data-logs/'">Raw Data</button>
-            <button onclick="location.href='#'">Date-Based Summary</button>
-            <form method="POST" action="{% url 'logout' %}">
-                {% csrf_token %}
-                <button type="submit" class="logout-button">Logout</button>
-            </form>
-            <button onclick="location.href='/'">Back to Landing Page</button>
-        </div>
-    </div>
-</body>
-</html>
->>>>>>> b5a18992
