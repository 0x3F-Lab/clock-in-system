--- conflicted
+++ resolved
@@ -14,11 +14,7 @@
 from django.core.cache import caches
 from django.contrib.sessions.models import Session
 from django.utils.timezone import make_aware, is_naive, localtime, now
-<<<<<<< HEAD
-from auth_app.models import User, Store, Activity, Shift, ShiftException
-=======
 from auth_app.models import User, Store, Activity, Shift, ShiftException, RepeatingShift
->>>>>>> b583bec2
 
 logger = logging.getLogger("api")
 
