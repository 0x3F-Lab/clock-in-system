import re
import string
import logging
import traceback
import api.utils as util
import api.exceptions as err
import api.controllers as controllers
import auth_app.tasks as tasks

from datetime import date, datetime, time, timedelta
from rest_framework import status
from rest_framework.response import Response
from rest_framework.renderers import JSONRenderer
from rest_framework.decorators import api_view, renderer_classes
from django.conf import settings
from django.http import JsonResponse
from django.db import transaction, IntegrityError, DatabaseError
from django.core.validators import validate_email
from django.core.exceptions import ValidationError
from django.utils.timezone import now, localtime, make_aware
from auth_app.utils import sanitise_markdown_title_text, sanitise_markdown_message_text
from auth_app.models import (
    User,
    Activity,
    Store,
    StoreUserAccess,
    Notification,
    NotificationReceipt,
    Shift,
    Role,
    ShiftException,
    ShiftRequest,
)
from auth_app.utils import api_manager_required, api_employee_required
from auth_app.serializers import ActivitySerializer, ClockedInfoSerializer
from django.db.models import Q

logger = logging.getLogger("api")


@api_employee_required
@api_view(["GET"])
@renderer_classes([JSONRenderer])
def list_store_employee_names(request):
    """
    API view to fetch a list of users with their IDs and full names who are related to a certain store.
    The authenticated user MUST be associated to the store to list their employees.
    SUCCESS FORMAT: {"names": [{"id": 1, "name": "Alice Smith"}, {..}, ...]}
    """
    try:
        # Extract query parameters from the request, with defaults
        only_active = util.str_to_bool(request.query_params.get("only_active", "true"))
        ignore_managers = util.str_to_bool(
            request.query_params.get("ignore_managers", "false")
        )
        order = util.str_to_bool(request.query_params.get("order", "true"))
        order_by_first_name = util.str_to_bool(
            request.query_params.get("order_by_first_name", "true")
        )
        ignore_clocked_in = util.str_to_bool(
            request.query_params.get("ignore_clocked_in", "false")
        )
        store_id = util.clean_param_str(request.query_params.get("store_id", None))

        if store_id is None:
            return Response(
                {"Error": "Missing store_id in request params. Please try again."},
                status=status.HTTP_400_BAD_REQUEST,
            )

        # Get the user information of the manager requesting this info from their session
        try:
            user_id = request.session.get("user_id")
            user = User.objects.get(pk=user_id)
        except User.DoesNotExist:
            return Response(
                {
                    "Error": "Failed to get your account's information for authorisation. Please login again."
                },
                status=status.HTTP_403_FORBIDDEN,
            )

        # Ensure user is a manager of the store
        if not user.is_manager(store=int(store_id)):
            return Response(
                {"Error": "Not authorised to list employee names for the store."},
                status=status.HTTP_403_FORBIDDEN,
            )

        # Call the controller function
        users_list = controllers.get_store_employee_names(
            store_id=store_id,
            only_active=only_active,
            ignore_managers=ignore_managers,
            order=order,
            order_by_first_name=order_by_first_name,
            ignore_clocked_in=ignore_clocked_in,
        )

        # Return the list of users in the response
        return Response({"names": users_list}, status=status.HTTP_200_OK)

    except User.DoesNotExist:
        # Return a 404 if the user does not exist
        return Response(
            {"Error": "No users found matching the given criteria."},
            status=status.HTTP_404_NOT_FOUND,
        )
    except ValueError:
        return Response(
            {
                "Error": "Could not convert a value into an integer. Did you set your values correctly?"
            },
            status=status.HTTP_400_BAD_REQUEST,
        )
    except Exception as e:
        # Handle any unexpected exceptions
        logger.critical(
            f"Failed to list all users, resulting in the error: {str(e)}\n{traceback.format_exc()}"
        )
        return Response(
            {"Error": "Internal error."},
            status=status.HTTP_500_INTERNAL_SERVER_ERROR,
        )


@api_manager_required
@api_view(["GET"])
@renderer_classes([JSONRenderer])
def list_all_shift_details(request):
    try:
        # Get the account info of the user requesting these shifts
        try:
            user = util.api_get_user_object_from_session(request)
        except User.DoesNotExist:
            return Response(
                {
                    "Error": "Failed to get your account's information for authorisation. Please login again."
                },
                status=status.HTTP_400_BAD_REQUEST,
            )

        # Get store id
        store_id = util.clean_param_str(request.query_params.get("store_id", None))
        if store_id is None:
            return Response(
                {
                    "Error": "Missing required store_id field in query params. Please retry."
                },
                status=status.HTTP_400_BAD_REQUEST,
            )

        elif not user.is_manager(store=int(store_id)):
            raise err.NotAssociatedWithStoreAsManagerError

        # Get pagination values
        offset, limit = util.get_pagination_values_from_request(request)

        # Get remaining param settings
        only_unfinished = util.str_to_bool(
            request.query_params.get("only_unfinished", "false")
        )
        only_public_hol = util.str_to_bool(
            request.query_params.get("only_pub", "false")
        )
        hide_deactivated = util.str_to_bool(
            request.query_params.get("hide_deactive", "false")
        )
        hide_resigned = util.str_to_bool(
            request.query_params.get("hide_resign", "false")
        )
        sort_field = util.clean_param_str(request.query_params.get("sort", "time"))
        start_date = util.clean_param_str(request.query_params.get("start", None))
        end_date = util.clean_param_str(request.query_params.get("end", None))
        filter_names = util.clean_param_str(request.query_params.get("filter", ""))

        if start_date is None or end_date is None:
            return Response(
                {"Error": "Missing start or end date."},
                status=status.HTTP_417_EXPECTATION_FAILED,
            )

        # Validate other given fields
        try:
            datetime.strptime(start_date, "%Y-%m-%d")
            datetime.strptime(end_date, "%Y-%m-%d")
        except ValueError:
            return Response(
                {"Error": "Invalid date format. Use YYYY-MM-DD."},
                status=status.HTTP_406_NOT_ACCEPTABLE,
            )

        VALID_SORT_FIELDS = {"time", "name", "length", "delivery"}
        if sort_field not in VALID_SORT_FIELDS:
            return Response(
                {
                    "Error": f"Invalid sort field. Must be one of: {', '.join(VALID_SORT_FIELDS)}."
                },
                status=status.HTTP_406_NOT_ACCEPTABLE,
            )

        # Convert filter_names string to list
        try:
            filter_names_list = util.get_filter_list_from_string(filter_names)
        except ValueError:
            return Response(
                {"Error": "Invalid characters in filter list."},
                status=status.HTTP_406_NOT_ACCEPTABLE,
            )

        results, total = controllers.get_all_shifts(
            store_id=store_id,
            offset=offset,
            limit=limit,
            start_date=start_date,
            end_date=end_date,
            sort_field=sort_field,
            filter_names=filter_names_list,
            only_unfinished=only_unfinished,
            only_public_hol=only_public_hol,
            hide_deactivated=hide_deactivated,
            hide_resigned=hide_resigned,
            allow_inactive_store=True,  # ONLY MANAGERS ACCESS THIS PAGE -- no need to check perms
        )

        return JsonResponse(
            {
                "total": total,
                "offset": offset,
                "limit": limit,
                "results": results,
            },
            status=status.HTTP_200_OK,
        )

    except ValueError:
        logger.warning(
            f"A VALUE ERROR occured when trying to get shift summaries for store ID {store_id}, resulting in the error: {str(e)}"
        )
        return Response(
            {
                "Error": "Could not convert a value into an integer. Did you set your values correctly?"
            },
            status=status.HTTP_412_PRECONDITION_FAILED,
        )
    except Store.DoesNotExist:
        return Response(
            {"Error": f"Failed to get the store information for ID {store_id}."},
            status=status.HTTP_409_CONFLICT,
        )
    except err.NotAssociatedWithStoreAsManagerError:
        return Response(
            {"Error": "Not authorised to get shift information for the store."},
            status=status.HTTP_403_FORBIDDEN,
        )
    except err.InactiveStoreError:
        return Response(
            {"Error": "Not authorised to get shift information for an inactive store."},
            status=status.HTTP_403_FORBIDDEN,
        )
    except Exception as e:
        # Handle any unexpected exceptions
        logger.critical(
            f"Failed to list all shift details (full dump), resulting in the error: {str(e)}\n{traceback.format_exc()}"
        )
        return Response(
            {"Error": "Internal error."},
            status=status.HTTP_500_INTERNAL_SERVER_ERROR,
        )


@api_manager_required
@api_view(["GET"])
def list_singular_shift_details(request, id):
    try:
        act = Activity.objects.get(pk=id)

        # Get the account info of the user requesting this shift info
        manager = util.api_get_user_object_from_session(request=request)

        if not manager.is_manager(store=act.store_id):
            return Response(
                {"Error": "Not authorised to get shift information for the store."},
                status=status.HTTP_403_FORBIDDEN,
            )

        activity_data = {
            "id": id,
            "login_timestamp": (
                localtime(act.login_timestamp).strftime("%d/%m/%Y %H:%M")
                if act.login_timestamp
                else None
            ),
            "logout_timestamp": (
                localtime(act.logout_timestamp).strftime("%d/%m/%Y %H:%M")
                if act.logout_timestamp
                else None
            ),
            "is_public_holiday": act.is_public_holiday,
            "deliveries": act.deliveries,
        }

        return JsonResponse(activity_data, status=status.HTTP_200_OK)

    except Activity.DoesNotExist as e:
        return Response(
            {"Error": f"Shift with ID {id} does not exist."},
            status=status.HTTP_404_NOT_FOUND,
        )
    except User.DoesNotExist as e:
        return Response(
            {
                "Error": "Failed to get your account's information for authorisation. Please login again."
            },
            status=status.HTTP_403_FORBIDDEN,
        )
    except Exception as e:
        # Handle any unexpected exceptions
        logger.critical(
            f"Failed to list activity details for ID {id}, resulting in the error: {str(e)}\n{traceback.format_exc()}"
        )
        return Response(
            {"Error": "Internal error."},
            status=status.HTTP_500_INTERNAL_SERVER_ERROR,
        )


@api_manager_required
@api_view(["POST", "PATCH", "DELETE"])
@renderer_classes([JSONRenderer])
def update_shift_details(request, id):
    try:
        activity = Activity.objects.select_related("employee", "store").get(pk=id)

        # Get the account info of the user requesting this shift info
        manager = util.api_get_user_object_from_session(request=request)

        if not manager.is_manager(store=activity.store_id):
            return Response(
                {
                    "Error": "Not authorised to update a shift's information for the store."
                },
                status=status.HTTP_403_FORBIDDEN,
            )
        elif not activity.store.is_active:
            return Response(
                {"Error": "Not authorised to update a shift to an inactive store."},
                status=status.HTTP_403_FORBIDDEN,
            )
        elif activity.employee.is_hidden:
            return Response(
                {"Error": "Not authorised to interact with a hidden account."},
                status=status.HTTP_403_FORBIDDEN,
            )
        elif activity.login_time.date() < (
            localtime(now()).date()
            - timedelta(days=settings.MAX_SHIFT_ACTIVITY_AGE_MODIFIABLE_DAYS)
        ):
            return Response(
                {
                    "Error": f"Not authorised to interact with a shift older than {settings.MAX_SHIFT_ACTIVITY_AGE_MODIFIABLE_DAYS} days."
                },
                status=status.HTTP_424_FAILED_DEPENDENCY,
            )

        # Save activity info
        original = {
            "id": activity.id,
            "deliveries": activity.deliveries,
            "login_time": localtime(activity.login_time),
            "login_timestamp": localtime(activity.login_timestamp),
            "logout_time": localtime(activity.logout_time),
            "logout_timestamp": localtime(activity.logout_timestamp),
            "shift_length_mins": activity.shift_length_mins,
            "is_public_holiday": activity.is_public_holiday,
        }

        # If DELETING the activity
        if request.method == "DELETE":
            with transaction.atomic():
                activity.delete()

                # Create exception IF there is a correlated shift
                shift = (
                    Shift.objects.select_related("store")
                    .filter(
                        store_id=activity.store_id,
                        employee_id=activity.employee_id,
                        date=activity.login_time.date(),
                        is_deleted=False,
                    )
                    .first()
                )
                if shift:
                    controllers.link_activity_to_shift(shift=shift)

            logger.info(
                f"Manager ID {manager.id} ({manager.first_name} {manager.last_name}) deleted an ACTIVITY with ID {id} for the employee ID {activity.employee.id} ({activity.employee.first_name} {activity.employee.last_name}) under the store [{activity.store.code}])."
            )
            logger.debug(
                f"[DELETE: ACTIVITY (ID: {original['id']})] [MANUAL] Login: {original['login_time']} ({original['login_timestamp']}) -- Logout: {original['logout_time']} ({original['logout_timestamp']}) -- Deliveries: {original['deliveries']} -- Shift Length: {original['shift_length_mins']}mins -- PUBLIC HOLIDAY: {original['is_public_holiday']}"
            )
            return JsonResponse(
                {"message": "Employee deleted successfully"},
                status=status.HTTP_200_OK,
            )

        # If UPDATING the activity
        elif (request.method == "POST") or (request.method == "PATCH"):
            # Parse data from request
            login_timestamp = util.clean_param_str(
                request.data.get("login_timestamp", None)
            )
            logout_timestamp = util.clean_param_str(
                request.data.get("logout_timestamp", None)
            )
            now_time = localtime(now())

            try:
                if login_timestamp:
                    login_timestamp = datetime.strptime(
                        login_timestamp, "%Y-%m-%dT%H:%M:%S"
                    )
                    # Add timezone information to timstamp
                    login_timestamp = localtime(make_aware(login_timestamp))
                    login_time = util.round_datetime_minute(login_timestamp)
                    activity.login_time = login_time
                    activity.login_timestamp = login_timestamp
                else:
                    return Response(
                        {"Error": "Login timestamp cannot be empty. Please try again."},
                        status=status.HTTP_412_PRECONDITION_FAILED,
                    )

                if logout_timestamp:
                    logout_timestamp = datetime.strptime(
                        logout_timestamp, "%Y-%m-%dT%H:%M:%S"
                    )
                    # Add timezone information to timstamp
                    logout_timestamp = localtime(make_aware(logout_timestamp))
                    logout_time = util.round_datetime_minute(logout_timestamp)
                    activity.logout_time = logout_time
                    activity.logout_timestamp = logout_timestamp
                else:
                    # If manually deleting start time, set logout time to null
                    activity.logout_time = None
                    activity.logout_timestamp = None

                    # Ensure logout is set regardless if its given
                    logout_timestamp = logout_time = None

            except ValueError as e:
                return Response(
                    {
                        "Error": "Times must be sent in ISO8601 format (YYYY-MM-DDTHH:MM:SS)."
                    },
                    status=status.HTTP_412_PRECONDITION_FAILED,
                )

            # Check when deleting clockout time (hence clocking user in) for shift older than current day.
            if (not logout_timestamp) and (login_timestamp.date() != now_time.date()):
                return Response(
                    {
                        "Error": "Cannot have a missing clock out time for a shift older than the current day."
                    },
                    status=status.HTTP_417_EXPECTATION_FAILED,
                )

            # Check that the login and logout times are on the same day, so a shift cant be longer than 24hours.
            elif (logout_timestamp) and (
                login_timestamp.date() != logout_timestamp.date()
            ):
                return Response(
                    {"Error": "A shift must be finished on the same day it started."},
                    status=status.HTTP_417_EXPECTATION_FAILED,
                )

            elif (login_timestamp > now_time) or (
                logout_timestamp and logout_timestamp > now_time
            ):
                return Response(
                    {"Error": "A timestamp cannot be in the future."},
                    status=status.HTTP_417_EXPECTATION_FAILED,
                )

            # Check if its a unfinished shift BEFORE TODAY (cant have a unfinished shift in the past)
            elif (not logout_timestamp) and (login_timestamp.date() != now_time.date()):
                return JsonResponse(
                    {"Error": "Cannot have a unfinished shift in the past."},
                    status=status.HTTP_417_EXPECTATION_FAILED,
                )

            # Set public holiday state (keep same if not given)
            activity.is_public_holiday = util.str_to_bool(
                request.data.get("is_public_holiday", activity.is_public_holiday)
            )

            # Set deliveries (keep same if not given) -- ENSURE >= 0
            try:
                activity.deliveries = max(
                    int(request.data.get("deliveries", activity.deliveries)),
                    0,
                )
            except ValueError:
                return JsonResponse(
                    {"Error": "Deliveries must be an integer."},
                    status=status.HTTP_412_PRECONDITION_FAILED,
                )

            # Set default shift length
            activity.shift_length_mins = 0

            # Update shift length if both login and logout time exist
            if activity.login_time and activity.logout_time:
                # Check that logout time is not before login time
                if activity.logout_time < activity.login_time:
                    return JsonResponse(
                        {"Error": "Logout time cannot be before login time."},
                        status=status.HTTP_400_BAD_REQUEST,
                    )

                # Update shift length
                delta = activity.logout_time - activity.login_time
                activity.shift_length_mins = int(delta.total_seconds() // 60)

                # Check that shift length reaches minimum required shift length
                if (
                    activity.shift_length_mins
                    < settings.FINISH_SHIFT_TIME_DELTA_THRESHOLD_MINS
                ):
                    return JsonResponse(
                        {
                            "Error": f"Rounded shift duration must be at least {settings.FINISH_SHIFT_TIME_DELTA_THRESHOLD_MINS} minutes."
                        },
                        status=status.HTTP_400_BAD_REQUEST,
                    )

            # Check shift does not interfere with another one (i.e doesnt start right after another one - exception is over midnight break)
            if util.employee_has_conflicting_activities(
                employee_id=activity.employee_id,
                store_id=activity.store_id,
                login=login_time,
                logout=logout_time,
                exclude_activity_id=activity.id,
            ):
                return JsonResponse(
                    {
                        "Error": "Activity has interferes with another activity or has an inadequate gap between other activities."
                    },
                    status=status.HTTP_409_CONFLICT,
                )

            with transaction.atomic():
                activity.save()

                # If activity is finished -> check for exceptions
                if activity.logout_time:
                    controllers.link_activity_to_shift(activity=activity)

            logger.info(
                f"Manager ID {manager.id} ({manager.first_name} {manager.last_name}) updated an ACTIVITY with ID {id} for the employee ID {activity.employee.id} ({activity.employee.first_name} {activity.employee.last_name}) under the store [{activity.store.code}])."
            )
            logger.debug(
                f"[UPDATE: ACTIVITY (ID: {activity.id})] [MANUAL] Login: {original['login_time']} ({original['login_timestamp']}) → {activity.login_time} ({activity.login_timestamp}) -- Logout: {original['logout_time']} ({original['logout_timestamp']}) → {activity.logout_time} ({activity.logout_timestamp}) -- Deliveries: {original['deliveries']} → {activity.deliveries} -- Shift Length: {original['shift_length_mins']} → {activity.shift_length_mins} -- PUBLIC HOLIDAY: {original['is_public_holiday']} → {activity.is_public_holiday}"
            )
            return JsonResponse(
                {"message": "Shift updated successfully."},
                status=status.HTTP_202_ACCEPTED,
            )

        return Response(
            {"Error": "Invalid method."},
            status=status.HTTP_405_METHOD_NOT_ALLOWED,
        )

    except ValueError as e:
        return Response(
            {"Error": "Times must be sent in ISO8601 format (YYYY-MM-DDTHH:MM:SS)."},
            status=status.HTTP_412_PRECONDITION_FAILED,
        )
    except Activity.DoesNotExist as e:
        return Response(
            {"Error": f"Shift with ID {id} does not exist."},
            status=status.HTTP_404_NOT_FOUND,
        )
    except User.DoesNotExist as e:
        return Response(
            {
                "Error": "Failed to get your account's information for authorisation. Please login again."
            },
            status=status.HTTP_403_FORBIDDEN,
        )
    except Exception as e:
        # Handle any unexpected exceptions
        logger.critical(
            f"Failed to update activity details for activity ID {id}, resulting in the error: {str(e)}\n{traceback.format_exc()}"
        )
        return Response(
            {"Error": "Internal error."},
            status=status.HTTP_500_INTERNAL_SERVER_ERROR,
        )


@api_manager_required
@api_view(["PUT"])
@renderer_classes([JSONRenderer])
def create_new_shift(request):
    try:
        # Parse data from request
        employee_id = util.clean_param_str(request.data.get("employee_id", None))
        # Type checking done later when converting form
        login_timestamp = util.clean_param_str(
            request.data.get("login_timestamp", None)
        )
        logout_timestamp = util.clean_param_str(
            request.data.get("logout_timestamp", None)
        )
        is_public_holiday = util.str_to_bool(
            request.data.get("is_public_holiday", False)
        )
        store_id = util.clean_param_str(request.data.get("store_id", None))
        now_time = localtime(now())

        # Get the account info of the user requesting this shift info
        manager_id = request.session.get("user_id")
        try:
            manager = User.objects.get(id=manager_id)
        except User.DoesNotExist:
            return Response(
                {
                    "Error": "Failed to get your account's information for authorisation. Please login again."
                },
                status=status.HTTP_403_FORBIDDEN,
            )

        # Check that the request is not missing the employee ID or the login timestamp (REQUIRED)
        if not employee_id or not login_timestamp:
            return JsonResponse(
                {"Error": "Required fields are missing. (Employee and Login time)"},
                status=status.HTTP_417_EXPECTATION_FAILED,
            )

        elif store_id is None:
            return JsonResponse(
                {"Error": "Missing store_id information in request data."},
                status=status.HTTP_417_EXPECTATION_FAILED,
            )

        # Ensure deliveries is an int and that its >= 0
        try:
            deliveries = max(
                int(request.data.get("deliveries", 0)),
                0,
            )
        except ValueError as e:
            return Response(
                {"Error": "Deliveries must be an integer."},
                status=status.HTTP_417_EXPECTATION_FAILED,
            )

        # Get the employee
        employee = User.objects.get(pk=employee_id)

        # Get the store object to link it
        store = Store.objects.get(pk=store_id)

        # Check user is authorised to interact with the store and the user
        if not manager.is_manager(store=int(store_id)):
            return Response(
                {"Error": "Not authorised to create a new shift for the store."},
                status=status.HTTP_403_FORBIDDEN,
            )
        elif not store.is_active:
            return Response(
                {"Error": "Not authorised to interact with an inactive store."},
                status=status.HTTP_403_FORBIDDEN,
            )
        elif not employee.is_associated_with_store(store=int(store_id)):
            return Response(
                {
                    "Error": "Not authorised to create a new shift with another store's employee."
                },
                status=status.HTTP_403_FORBIDDEN,
            )
        elif employee.is_hidden:
            return Response(
                {"Error": "Not authorised to interact with a hidden account."},
                status=status.HTTP_403_FORBIDDEN,
            )
        elif not employee.is_active:
            return Response(
                {"Error": "Not authorised to assign a shift to an inactive account."},
                status=status.HTTP_403_FORBIDDEN,
            )

        # Ensure the timestamps are in the correct form and are TIMEZONE AWARE (allows comparison)
        try:
            login_timestamp = datetime.strptime(login_timestamp, "%Y-%m-%dT%H:%M:%S")
            # Add timezone info to timestamp
            login_timestamp = localtime(make_aware(login_timestamp))

            if logout_timestamp:
                logout_timestamp = datetime.strptime(
                    logout_timestamp, "%Y-%m-%dT%H:%M:%S"
                )
                # Add timezone info to timestamp
                logout_timestamp = localtime(make_aware(logout_timestamp))
        except ValueError as e:
            return Response(
                {
                    "Error": "Times must be sent in ISO8601 format (YYYY-MM-DDTHH:MM:SS)."
                },
                status=status.HTTP_412_PRECONDITION_FAILED,
            )

        # Check user isnt editing a shift older than 2 weeks
        if login_timestamp.date() < (
            now_time.date()
            - timedelta(days=settings.MAX_SHIFT_ACTIVITY_AGE_MODIFIABLE_DAYS)
        ):
            return JsonResponse(
                {
                    "Error": f"Not authorised to create an activity older than {settings.MAX_SHIFT_ACTIVITY_AGE_MODIFIABLE_DAYS} days."
                },
                status=status.HTTP_424_FAILED_DEPENDENCY,
            )

        # Check if login_timestamp is in the future
        elif login_timestamp > now_time:
            return JsonResponse(
                {"Error": "Login time cannot be in the future."},
                status=status.HTTP_417_EXPECTATION_FAILED,
            )

        # Check if logout_timestamp is in the future
        elif (logout_timestamp) and (logout_timestamp > now_time):
            return JsonResponse(
                {"Error": "Logout time cannot be in the future."},
                status=status.HTTP_417_EXPECTATION_FAILED,
            )

        # Check if its a unfinished shift BEFORE TODAY (cant have a unfinished shift in the past)
        elif (not logout_timestamp) and (login_timestamp.date() != now_time.date()):
            return JsonResponse(
                {"Error": "Cannot have a unfinished shift in the past."},
                status=status.HTTP_417_EXPECTATION_FAILED,
            )

        # Get the rounded login/logout times
        login_time = util.round_datetime_minute(
            login_timestamp
        )  # Login timestamp MUST be pass to reach this point
        logout_time = None
        if logout_timestamp:
            logout_time = util.round_datetime_minute(logout_timestamp)

        # Ensure a value is set to prevent error
        shift_length_mins = 0

        # Ensure minimum shift length is achieve between login and logout
        if logout_timestamp:
            if logout_time < login_time:
                return JsonResponse(
                    {"Error": "Logout time cannot be before login time."},
                    status=status.HTTP_400_BAD_REQUEST,
                )

            delta = logout_time - login_time
            if (
                int(delta.total_seconds() // 60)
                < settings.FINISH_SHIFT_TIME_DELTA_THRESHOLD_MINS
            ):
                return JsonResponse(
                    {
                        "Error": f"Rounded shift duration must be at least {settings.FINISH_SHIFT_TIME_DELTA_THRESHOLD_MINS} minutes."
                    },
                    status=status.HTTP_400_BAD_REQUEST,
                )

            # Ensure shift starts and ends on same day
            if login_timestamp.date() != logout_timestamp.date():
                return JsonResponse(
                    {"Error": "A shift must be finished on the same day it started."},
                    status=status.HTTP_417_EXPECTATION_FAILED,
                )

            # Set shift length field
            delta = logout_time - login_time
            shift_length_mins = int(delta.total_seconds() // 60)

        # Check shift does not interfere with another one (i.e doesnt start right after another one - exception is over midnight break)
        if util.employee_has_conflicting_activities(
            employee_id=employee.id,
            store_id=store.id,
            login=login_time,
            logout=logout_time,
        ):
            return JsonResponse(
                {
                    "Error": "Activity has interferes with another activity or has an inadequate gap between other activities."
                },
                status=status.HTTP_409_CONFLICT,
            )

        with transaction.atomic():
            # Create the new activity record
            activity = Activity.objects.create(
                employee=employee,
                store=store,
                login_time=login_time,
                logout_time=logout_time,
                login_timestamp=login_timestamp,
                logout_timestamp=logout_timestamp,
                shift_length_mins=shift_length_mins,
                is_public_holiday=is_public_holiday,
                deliveries=deliveries,
            )

            # If activity is finished -> check for exceptions
            if activity.logout_time:
                controllers.link_activity_to_shift(activity=activity.id)

        logger.info(
            f"Manager ID {manager.id} ({manager.first_name} {manager.last_name}) created a new ACTIVITY with ID {activity.id} for the employee ID {employee.id} ({employee.first_name} {employee.last_name}) under the store [{store.code}]."
        )
        logger.debug(
            f"[CREATE: ACTIVITY (ID: {activity.id})] [MANUAL] Login: {activity.login_time} ({activity.login_timestamp}) -- Logout: {activity.logout_time} ({activity.logout_timestamp}) -- Deliveries: {activity.deliveries} -- Shift Length: {activity.shift_length_mins}mins"
        )
        return JsonResponse(
            {"message": "Shift created successfully.", "id": activity.id},
            status=status.HTTP_201_CREATED,
        )

    except User.DoesNotExist as e:
        return Response(
            {"Error": f"Employee with ID {employee_id} does not exist."},
            status=status.HTTP_404_NOT_FOUND,
        )
    except Store.DoesNotExist:
        return Response(
            {"Error": f"Store with the ID {store_id} does not exist."},
            status=status.HTTP_404_NOT_FOUND,
        )
    except ValueError:
        return Response(
            {
                "Error": "Could not convert a value into an integer. Did you set your values correctly?"
            },
            status=status.HTTP_400_BAD_REQUEST,
        )
    except Exception as e:
        # Handle any unexpected exceptions
        logger.critical(
            f"Failed to create new shift for employee ID {employee_id}, resulting in the error: {str(e)}\n{traceback.format_exc()}"
        )
        return Response(
            {"Error": "Internal error."},
            status=status.HTTP_500_INTERNAL_SERVER_ERROR,
        )


@api_manager_required
@api_view(["GET"])
@renderer_classes([JSONRenderer])
def list_all_employee_details(request):
    try:
        # Get the account info of the user requesting these shifts
        try:
            manager = util.api_get_user_object_from_session(request)
        except User.DoesNotExist:
            return Response(
                {
                    "Error": "Failed to get your account's information for authorisation. Please login again."
                },
                status=status.HTTP_400_BAD_REQUEST,
            )

        # Get store id
        store_id = util.clean_param_str(request.query_params.get("store_id", None))
        if store_id is None:
            return Response(
                {
                    "Error": "Missing required store_id field in query params. Please retry."
                },
                status=status.HTTP_400_BAD_REQUEST,
            )

        elif not manager.is_manager(store=int(store_id)):
            raise err.NotAssociatedWithStoreAsManagerError

        # Get pagination values
        offset, limit = util.get_pagination_values_from_request(request)

        # Get remaining param settings
        hide_deactivated = util.str_to_bool(
            request.query_params.get("hide_deactive", "false")
        )
        sort_field = util.clean_param_str(request.query_params.get("sort", "name"))
        filter_names = util.clean_param_str(request.query_params.get("filter", ""))

        # Validate other given fields
        VALID_SORT_FIELDS = {"name", "age", "acc_age"}
        if sort_field not in VALID_SORT_FIELDS:
            return Response(
                {
                    "Error": f"Invalid sort field. Must be one of: {', '.join(VALID_SORT_FIELDS)}."
                },
                status=status.HTTP_406_NOT_ACCEPTABLE,
            )

        # Convert filter_names string to list
        try:
            filter_names_list = util.get_filter_list_from_string(filter_names)
        except ValueError:
            return Response(
                {"Error": "Invalid characters in filter list."},
                status=status.HTTP_406_NOT_ACCEPTABLE,
            )

        results, total = controllers.get_all_employee_details(
            store_id=store_id,
            offset=offset,
            limit=limit,
            sort_field=sort_field,
            filter_names=filter_names_list,
            hide_deactivated=hide_deactivated,
            allow_inactive_store=True,  # ONLY MANAGERS ACCESS THIS PAGE -- no need to check perms
        )

        return JsonResponse(
            {
                "total": total,
                "offset": offset,
                "limit": limit,
                "results": results,
            },
            status=status.HTTP_200_OK,
        )

    except ValueError:
        logger.warning(
            f"A VALUE ERROR occured when trying to get shift summaries for store ID {store_id}, resulting in the error: {str(e)}"
        )
        return Response(
            {
                "Error": "Could not convert a value into an integer. Did you set your values correctly?"
            },
            status=status.HTTP_412_PRECONDITION_FAILED,
        )
    except Store.DoesNotExist:
        return Response(
            {"Error": f"Failed to get the store information for ID {store_id}."},
            status=status.HTTP_409_CONFLICT,
        )
    except err.NotAssociatedWithStoreAsManagerError:
        return Response(
            {"Error": "Not authorised to view employee data for this store."},
            status=status.HTTP_403_FORBIDDEN,
        )
    except err.InactiveStoreError:
        return Response(
            {"Error": "Not authorised to get shift information for an inactive store."},
            status=status.HTTP_403_FORBIDDEN,
        )
    except Exception as e:
        # Handle any unexpected exceptions
        logger.critical(
            f"Failed to list all employee data (full dump), resulting in the error: {str(e)}\n{traceback.format_exc()}"
        )
        return Response(
            {"Error": "Internal error."},
            status=status.HTTP_500_INTERNAL_SERVER_ERROR,
        )


@api_manager_required
@api_view(["GET"])
def list_singular_employee_details(request, id):
    try:
        employee = User.objects.get(pk=id)

        # Get manager's info from their session
        manager = util.api_get_user_object_from_session(request=request)

        # Ensure manager can list employee's info
        if not manager.is_manager_of(employee=employee, ignore_inactive_stores=False):
            return Response(
                {
                    "Error": "Not authorised to get employee information of an employee associated to a different store."
                },
                status=status.HTTP_403_FORBIDDEN,
            )
        elif employee.is_hidden:
            return Response(
                {"Error": "Not authorised to get information of a hidden account."},
                status=status.HTTP_403_FORBIDDEN,
            )

        employee_data = {
            "id": id,
            "first_name": employee.first_name,
            "last_name": employee.last_name,
            "email": employee.email,
            "phone_number": employee.phone_number,
            "dob": employee.birth_date,
            "is_active": employee.is_active,
        }

        return JsonResponse(employee_data)

    except User.DoesNotExist as e:
        return Response(
            {"Error": f"Employee with ID {id} does not exist."},
            status=status.HTTP_404_NOT_FOUND,
        )
    except Exception as e:
        # Handle any unexpected exceptions
        logger.critical(
            f"Failed to list employee details for ID {id}, resulting in the error: {str(e)}\n{traceback.format_exc()}"
        )
        return Response(
            {"Error": "Internal error."},
            status=status.HTTP_500_INTERNAL_SERVER_ERROR,
        )


@api_manager_required
@api_view(["PUT"])
@renderer_classes([JSONRenderer])
def create_new_employee(request):
    try:
        # Parse data from request
        first_name = util.clean_param_str(request.data.get("first_name", ""))
        last_name = util.clean_param_str(request.data.get("last_name", ""))
        email = util.clean_param_str(request.data.get("email", "")).lower()
        phone_number = util.clean_param_str(request.data.get("phone", "")) or None
        dob = util.clean_param_str(request.data.get("dob", "")) or None
        store_id = util.clean_param_str(request.data.get("store_id", ""))

        # Get the store object
        store = Store.objects.get(pk=int(store_id))

        # Get manager account's info
        manager = util.api_get_user_object_from_session(request=request)

        # Ensure user is a manager of the store
        if not manager.is_manager(store=store.id):
            raise err.NotAssociatedWithStoreAsManagerError

        # Ensure store is active
        elif not store.is_active:
            raise err.InactiveStoreError

        #################### ASSIGNING EXISTING ACCOUNT #########################

        # Ensure basic info is given
        if not email or not store_id:
            return JsonResponse(
                {
                    "Error": "Cannot create a new account due to missing email and store id in the request."
                },
                status=status.HTTP_417_EXPECTATION_FAILED,
            )

        # If an account with given email exits, add them to the store
        if User.objects.filter(email=email).exists():
            employee = User.objects.get(email=email)

            # Check already assigned to store
            if employee.is_associated_with_store(store=store):
                return JsonResponse(
                    {"Error": "Cannot re-assign a given employee to the same store."},
                    status=status.HTTP_409_CONFLICT,
                )

            # Check user cant be modified
            elif employee.is_hidden:
                return Response(
                    {
                        "Error": "Not authorised to update a hidden account's store association."
                    },
                    status=status.HTTP_403_FORBIDDEN,
                )

            new_association = StoreUserAccess.objects.create(
                user=employee,
                store=store,
            )

            # Save association
            new_association.save()

            # Send a notification
            tasks.notify_managers_and_employee_account_assigned.delay(
                user_id=employee.id, store_id=store.id, manager_id=manager.id
            )

            logger.info(
                f"Manager ID {manager.id} ({manager.first_name} {manager.last_name}) created a STORE ASSOCIATION with ID {new_association.id} between employee ID {employee.id} ({employee.first_name} {employee.last_name}) and store ID {store.id} [{store.code}]."
            )
            logger.debug(
                f"[CREATE: STOREUSERACCESS (ID: {new_association.id})] Employee ID {employee.id} ({employee.first_name} {employee.last_name}) ⇔ Store ID {store.id} [{store.code}]"
            )
            return JsonResponse(
                {
                    "message": f"Existing employee assigned to store {store.code} successfully.",
                    "id": employee.id,
                },
                status=status.HTTP_202_ACCEPTED,
            )

        ####################### CREATING A NEW ACCOUNT #########################

        # Ensure other required fields are given
        if not first_name or not last_name:
            return JsonResponse(
                {
                    "Error": "Cannot create a new account due to missing first and last name in the request."
                },
                status=status.HTTP_417_EXPECTATION_FAILED,
            )

        # VALIDATE INFORMATION FOR NEW EMPLOYEE
        if len(first_name) > 100:
            return Response(
                {"Error": "First name cannot be longer than 100 characters."},
                status=status.HTTP_412_PRECONDITION_FAILED,
            )
        elif not re.match(settings.VALID_NAME_PATTERN, first_name):
            return Response(
                {
                    "Error": "Invalid first name. Only letters, spaces, hyphens, and apostrophes are allowed."
                },
                status=status.HTTP_412_PRECONDITION_FAILED,
            )

        if len(last_name) > 100:
            return Response(
                {"Error": "Last name cannot be longer than 100 characters."},
                status=status.HTTP_412_PRECONDITION_FAILED,
            )
        elif not re.match(settings.VALID_NAME_PATTERN, last_name):
            return Response(
                {
                    "Error": "Invalid last name. Only letters, spaces, hyphens, and apostrophes are allowed."
                },
                status=status.HTTP_412_PRECONDITION_FAILED,
            )

        try:
            validate_email(email)
        except ValidationError:
            return Response(
                {"Error": "Invalid email format."},
                status=status.HTTP_412_PRECONDITION_FAILED,
            )

        # VALIDATE REMAINING NON-ESSENTIAL INFORMATION
        if phone_number:
            if len(phone_number) > 15:
                return Response(
                    {"Error": "Phone number cannot be longer than 15 characters."},
                    status=status.HTTP_412_PRECONDITION_FAILED,
                )
            elif not re.match(settings.VALID_PHONE_NUMBER_PATTERN, phone_number):
                return Response(
                    {
                        "Error": "Invalid phone number. Only numbers, spaces, hyphens, and plus are allowed."
                    },
                    status=status.HTTP_412_PRECONDITION_FAILED,
                )

        parsed_dob = None
        if dob:
            try:
                parsed_dob = datetime.strptime(dob.strip(), "%Y-%m-%d").date()

                if parsed_dob >= now().date():
                    return Response(
                        {"Error": "Date of birth must be before today."},
                        status=status.HTTP_412_PRECONDITION_FAILED,
                    )

            except ValueError:
                return Response(
                    {"Error": "Invalid DOB format. Expected format is YYYY-MM-DD."},
                    status=status.HTTP_412_PRECONDITION_FAILED,
                )

        # Create user
        employee = User.objects.create(
            first_name=string.capwords(first_name),
            last_name=string.capwords(last_name),
            email=email,
            phone_number=phone_number,
            birth_date=parsed_dob,
            is_active=True,
            is_hidden=False,
            is_setup=False,
        )

        # ADD THE NEW USER TO THE STORE
        new_association = StoreUserAccess.objects.create(
            user=employee,
            store=store,
        )

        # Finally save the new employee and their association with a transation to ensure no errors occur
        with transaction.atomic():
            # Set employee account pin
            employee.set_unique_pin()
            employee.save()
            new_association.save()

        # Send notifications
        tasks.notify_managers_and_employee_account_assigned.delay(
            user_id=employee.id, store_id=store.id, manager_id=manager.id
        )

        logger.info(
            f"Manager ID {manager.id} ({manager.first_name} {manager.last_name}) created a NEW USER with ID {employee.id} ({employee.first_name} {employee.last_name}) and associated them to the store ID {store.id} [{store.code}]."
        )
        logger.debug(
            f"[CREATE: USER (ID: {employee.id})] Name: {employee.first_name} {employee.last_name} -- Email: {employee.email} -- Phone: {employee.phone_number} -- DOB: {employee.birth_date} -- PIN: {employee.pin} -- ACTIVE: {employee.is_active} -- SETUP: {employee.is_setup} -- HIDDEN: {employee.is_hidden}"
        )
        logger.debug(
            f"[CREATE: STOREUSERACCESS (ID: {new_association.id})] Employee ID {employee.id} ({employee.first_name} {employee.last_name}) ⇔ Store ID {store.id} [{store.code}]"
        )
        return JsonResponse(
            {
                "message": f"New employee created successfully and assigned to store {store.code}.",
                "id": employee.id,
            },
            status=status.HTTP_201_CREATED,
        )

    except ValueError:
        return Response(
            {
                "Error": "Could not convert a value into an integer. Did you set your values correctly?"
            },
            status=status.HTTP_400_BAD_REQUEST,
        )
    except Store.DoesNotExist:
        return Response(
            {"Error": f"Store with ID {store_id} does not exist."},
            status=status.HTTP_404_NOT_FOUND,
        )
    except IntegrityError as e:
        logger.critical(
            f"Failed to create new employee account with email {email} ({first_name} {last_name}) due to an database integrity error, resulting in the error: {str(e)}\n{traceback.format_exc()}"
        )
        return Response(
            {"Error": "Internal error."},
            status=status.HTTP_500_INTERNAL_SERVER_ERROR,
        )
    except err.NotAssociatedWithStoreAsManagerError:
        return Response(
            {"Error": "Not authorised to this store's employee list."},
            status=status.HTTP_403_FORBIDDEN,
        )
    except err.InactiveStoreError:
        return Response(
            {"Error": "Not authorised to update an inactive store's employee list."},
            status=status.HTTP_403_FORBIDDEN,
        )
    except Exception as e:
        # Handle any unexpected exceptions
        logger.critical(
            f"Failed to create new employee account for store ID {store_id} with employee name '{first_name} {last_name}', resulting in the error: {str(e)}\n{traceback.format_exc()}"
        )
        return Response(
            {"Error": "Internal error."},
            status=status.HTTP_500_INTERNAL_SERVER_ERROR,
        )


@api_employee_required
@api_view(["POST", "PATCH", "PUT"])
@renderer_classes([JSONRenderer])
def modify_account_information(request, id=None):
    """
    API endpoint to either update user's own account or another account if they're a manager and is specified.
    """
    try:
        # Get user information from their session
        try:
            user = util.api_get_user_object_from_session(request=request)
            employee_to_update = user
        except User.DoesNotExist:
            return Response(
                {
                    "Error": "Failed to get your account's information for authorisation. Please login again."
                },
                status=status.HTTP_403_FORBIDDEN,
            )

        if id:
            employee = User.objects.get(pk=id)

            # Check manager is able to modify employee info
            if not user.is_manager_of(employee=id):
                return Response(
                    {
                        "Error": "Not authorised to update this employee's account information."
                    },
                    status=status.HTTP_403_FORBIDDEN,
                )

            elif employee.is_hidden:
                return Response(
                    {
                        "Error": "Not authorised to update a hidden account's information."
                    },
                    status=status.HTTP_403_FORBIDDEN,
                )

            elif not employee.is_active:
                raise err.InactiveUserError

            employee_to_update = employee

        # Parse data from request
        first_name = util.clean_param_str(request.data.get("first_name", None))
        last_name = util.clean_param_str(request.data.get("last_name", None))
        phone = util.clean_param_str(request.data.get("phone", None))
        dob = util.clean_param_str(request.data.get("dob", None))

        # Save original data for logging
        original = {
            "first_name": employee_to_update.first_name,
            "last_name": employee_to_update.last_name,
            "phone": employee_to_update.phone_number,
            "dob": employee_to_update.birth_date,
        }

        # Validate and update first name
        if first_name:
            if len(first_name) > 100:
                return Response(
                    {"Error": "First name cannot be longer than 100 characters."},
                    status=status.HTTP_412_PRECONDITION_FAILED,
                )
            elif not re.match(settings.VALID_NAME_PATTERN, first_name):
                return Response(
                    {
                        "Error": "Invalid first name. Only letters, spaces, hyphens, and apostrophes are allowed."
                    },
                    status=status.HTTP_412_PRECONDITION_FAILED,
                )
            employee_to_update.first_name = string.capwords(first_name)

        # Validate and update last name
        if last_name:
            if len(last_name) > 100:
                return Response(
                    {"Error": "Last name cannot be longer than 100 characters."},
                    status=status.HTTP_412_PRECONDITION_FAILED,
                )
            elif not re.match(settings.VALID_NAME_PATTERN, last_name):
                return Response(
                    {
                        "Error": "Invalid last name. Only letters, spaces, hyphens, and apostrophes are allowed."
                    },
                    status=status.HTTP_412_PRECONDITION_FAILED,
                )
            employee_to_update.last_name = string.capwords(last_name)

        # Validate and update phone
        if phone:
            if len(phone) > 15:
                return Response(
                    {"Error": "Phone number cannot be longer than 15 characters."},
                    status=status.HTTP_412_PRECONDITION_FAILED,
                )
            elif not re.match(settings.VALID_PHONE_NUMBER_PATTERN, phone):
                return Response(
                    {
                        "Error": "Invalid phone number. Only numbers, spaces, hyphens, and plus are allowed."
                    },
                    status=status.HTTP_412_PRECONDITION_FAILED,
                )
            employee_to_update.phone_number = phone

        # Validate and update DOB
        if dob:
            # If trying to forcefully update DOB without going through manager page
            if not id:
                return Response(
                    {
                        "Error": "Not authorised to modify your own account date of birth."
                    },
                    status=status.HTTP_403_FORBIDDEN,
                )

            try:
                parsed_dob = datetime.strptime(dob, "%Y-%m-%d").date()

                if parsed_dob >= now().date():
                    return Response(
                        {"Error": "Date of birth must be before today."},
                        status=status.HTTP_412_PRECONDITION_FAILED,
                    )

                employee_to_update.birth_date = parsed_dob

            except ValueError:
                return Response(
                    {"Error": "Invalid DOB format. Expected format is YYYY-MM-DD."},
                    status=status.HTTP_412_PRECONDITION_FAILED,
                )

        employee_to_update.save()

        logger.info(
            f"Account ID {user.id} ({user.first_name} {user.last_name}) updated account information for a USER with ID {employee_to_update.id} ({employee_to_update.first_name} {employee_to_update.last_name})."
        )
        logger.debug(
            f"[UPDATE: USER (ID: {employee_to_update.id})] Name: {original['first_name']} {original['last_name']} → {employee_to_update.first_name} {employee_to_update.last_name} -- Phone: {original['phone']} → {employee_to_update.phone_number} -- DOB: {original['dob']} → {employee_to_update.birth_date}"
        )
        return JsonResponse(
            {"message": "Account information updated successfully."},
            status=status.HTTP_202_ACCEPTED,
        )

    except User.DoesNotExist as e:
        return Response(
            {"Error": f"Employee with ID {id} does not exist."},
            status=status.HTTP_404_NOT_FOUND,
        )
    except err.InactiveUserError as e:
        return Response(
            {"Error": "Cannot update an incative employee's details."},
            status=status.HTTP_409_CONFLICT,
        )
    except ValueError:
        return Response(
            {
                "Error": "Could not convert a value into an integer. Did you set your values correctly?"
            },
            status=status.HTTP_400_BAD_REQUEST,
        )
    except Exception as e:
        # Handle any unexpected exceptions
        logger.critical(
            f"Failed to update employee details for ID {id}, resulting in the error: {str(e)}\n{traceback.format_exc()}"
        )
        return Response(
            {"Error": "Internal error."},
            status=status.HTTP_500_INTERNAL_SERVER_ERROR,
        )


@api_manager_required
@api_view(["PUT"])
@renderer_classes([JSONRenderer])
def modify_account_status(request, id):
    try:
        # Parse data from request
        status_type = util.clean_param_str(
            request.data.get("status_type", None)
        ).lower()
        store_id = util.clean_param_str(request.data.get("store_id"))

        if not status_type or not store_id:
            return JsonResponse(
                {"Error": "Required status type and store ID fields are missing."},
                status=status.HTTP_417_EXPECTATION_FAILED,
            )

        # Get employee and manager
        employee = User.objects.get(pk=id)
        manager = util.api_get_user_object_from_session(request=request)

        # Check account can be modified
        if not manager.is_manager(store=int(store_id)):
            return Response(
                {"Error": "Not authorised to update employee status'."},
                status=status.HTTP_403_FORBIDDEN,
            )
        elif not employee.is_associated_with_store(store=int(store_id)):
            return Response(
                {"Error": "Not authorised to update this employee's status."},
                status=status.HTTP_403_FORBIDDEN,
            )
        elif employee.is_hidden:
            return Response(
                {"Error": "Not authorised to update a hidden account's status."},
                status=status.HTTP_403_FORBIDDEN,
            )

        # Seperate status type modification
        if status_type == "deactivate":
            if not employee.is_active:
                return JsonResponse(
                    {
                        "Error": "Employee account is already deactivated.",
                        "id": employee.id,
                    },
                    status=status.HTTP_409_CONFLICT,
                )
            employee.is_active = False
            employee.save()
            tasks.notify_managers_account_deactivated.delay(
                user_id=employee.id, manager_id=manager.id
            )

        elif status_type == "activate":
            if employee.is_active:
                return JsonResponse(
                    {
                        "Error": "Employee account is already activated.",
                        "id": employee.id,
                    },
                    status=status.HTTP_409_CONFLICT,
                )
            employee.is_active = True
            employee.save()
            tasks.notify_managers_account_activated.delay(
                user_id=employee.id, manager_id=manager.id
            )

        elif status_type == "reset_password":
            employee.is_setup = False
            employee.save()
            tasks.notify_employee_account_reset_password.delay(
                user_id=employee.id, manager_id=manager.id
            )

        elif status_type == "reset_pin":
            employee.set_unique_pin()
            employee.save()
            tasks.notify_employee_account_reset_pin.delay(
                user_id=employee.id, manager_id=manager.id
            )

        elif status_type == "give_manager":
            link = StoreUserAccess.objects.filter(
                user_id=employee.id, store_id=store_id
            ).first()

            if link == None:
                raise StoreUserAccess.DoesNotExist

            link.is_manager = True
            link.save()

            tasks.notify_managers_and_user_elevated_permission.delay(
                store_id=store_id,
                user_id=employee.id,
                authorising_manager_id=manager.id,
            )

        elif status_type == "remove_manager":
            link = StoreUserAccess.objects.filter(
                user_id=employee.id, store_id=store_id
            ).first()

            if link == None:
                raise StoreUserAccess.DoesNotExist

            link.is_manager = False
            link.save()

            tasks.notify_managers_and_user_removed_permission.delay(
                store_id=store_id,
                user_id=employee.id,
                authorising_manager_id=manager.id,
            )

        elif status_type == "resign":
            if not store_id or not store_id.isdigit():
                return JsonResponse(
                    {"Error": "Invalid store_id provided.", "id": employee.id},
                    status=status.HTTP_417_EXPECTATION_FAILED,
                )

            try:
                store = Store.objects.get(pk=int(store_id))
                if not employee.is_associated_with_store(store=store):
                    return JsonResponse(
                        {
                            "Error": f"Employee with ID {id} is not associated with store ID {store_id}.",
                            "id": employee.id,
                        },
                        status=status.HTTP_409_CONFLICT,
                    )
                elif employee.is_clocked_in(store=store):
                    return JsonResponse(
                        {
                            "Error": f"Employee with ID {id} is currently clocked in at the store, cannot resign them.",
                            "id": employee.id,
                        },
                        status=status.HTTP_409_CONFLICT,
                    )

                # Resign the user
                association = StoreUserAccess.objects.filter(
                    user_id=employee.id, store_id=store.id
                ).last()
                association.delete()

                tasks.notify_managers_and_employee_account_resigned.delay(
                    user_id=employee.id, store_id=store.id, manager_id=manager.id
                )
                logger.info(
                    f"Manager ID {manager.id} ({manager.first_name} {manager.last_name}) removed STORE ASSOCIATION for employee with ID {employee.id} ({employee.first_name} {employee.last_name}) under the store ID {store.id} [{store.code}]."
                )
                logger.debug(
                    f"[DELETE: STOREUSERACCESS (ID: {association.id})] Employee ID {employee.id} ({employee.first_name} {employee.last_name}) ⇔ Store ID {store.id} [{store.code}]"
                )
                return JsonResponse(
                    {
                        "message": f"Employee resigned from store ID {store.id} successfully.",
                        "id": employee.id,
                    },
                    status=status.HTTP_202_ACCEPTED,
                )

            except Store.DoesNotExist:
                return JsonResponse(
                    {
                        "Error": f"Store with ID {store_id} does not exist.",
                        "id": employee.id,
                    },
                    status=status.HTTP_417_EXPECTATION_FAILED,
                )

        else:
            return JsonResponse(
                {"Error": "Invalid status type to modify.", "id": employee.id},
                status=status.HTTP_406_NOT_ACCEPTABLE,
            )

        logger.info(
            f"Manager ID {manager.id} ({manager.first_name} {manager.last_name}) updated account status for a USER with ID {employee.id} ({employee.first_name} {employee.last_name}). Type: {status_type.replace('_', ' ').upper()}."
        )
        logger.debug(
            f"[UPDATE: USER (ID: {employee.id})] Status update: {status_type.replace('_', ' ').upper()}"
            + (
                f". Set new PIN to {employee.pin}."
                if status_type == "reset_pin"
                else ""
            )
        )
        return JsonResponse(
            {"message": "Employee status updated successfully.", "id": employee.id},
            status=status.HTTP_202_ACCEPTED,
        )

    except User.DoesNotExist as e:
        return Response(
            {"Error": f"Employee with ID {id} does not exist."},
            status=status.HTTP_404_NOT_FOUND,
        )
    except StoreUserAccess.DoesNotExist:
        return Response(
            {"Error": "Failed to find user link to store. Please contact admins."},
            status=status.HTTP_422_UNPROCESSABLE_ENTITY,
        )
    except ValueError:
        return Response(
            {
                "Error": "Could not convert a value into an integer. Did you set your values correctly?"
            },
            status=status.HTTP_400_BAD_REQUEST,
        )
    except Exception as e:
        # Handle any unexpected exceptions
        logger.critical(
            f"Failed to update employee status of type '{status_type}' for ID {id}, resulting in the error: {str(e)}\n{traceback.format_exc()}"
        )
        return Response(
            {"Error": "Internal error."},
            status=status.HTTP_500_INTERNAL_SERVER_ERROR,
        )


@api_employee_required
@api_view(["PUT"])
@renderer_classes([JSONRenderer])
def modify_account_password(request):
    try:
        # Parse data from request
        old_pass = util.clean_param_str(request.data.get("old_pass", None))
        new_pass = util.clean_param_str(request.data.get("new_pass", None))

        if not old_pass or not new_pass:
            return JsonResponse(
                {"Error": "Required old and new password fields are missing."},
                status=status.HTTP_417_EXPECTATION_FAILED,
            )

        old_pass = str(old_pass)
        new_pass = str(new_pass)

        # Get employee
        employee_id = request.session.get("user_id")
        employee = User.objects.get(pk=employee_id)

        # Check account can be modified
        if not employee.is_active:
            return Response(
                {"Error": "Not authorised to update an inactive account's password."},
                status=status.HTTP_403_FORBIDDEN,
            )
        elif not employee.is_setup:
            return Response(
                {
                    "Error": "Employee account must be setup before the password can be modified."
                },
                status=status.HTTP_409_CONFLICT,
            )

        # Validate new password to generate errors to add
        errors = {"old_pass": [], "new_pass": []}
        if len(new_pass) < settings.PASSWORD_MIN_LENGTH:
            errors["new_pass"].append(
                f"Password must be at least {settings.PASSWORD_MIN_LENGTH} characters long."
            )
        if len(new_pass) > settings.PASSWORD_MAX_LENGTH:
            errors["new_pass"].append(
                f"Password cannot be longer than {settings.PASSWORD_MAX_LENGTH} characters long."
            )
        if not re.search(settings.VALID_PASSWORD_PATTERN, new_pass):
            errors["new_pass"].append(
                f"Password must contain at least one uppercase letter, one lowercase letter, and one number."
            )

        # If the old password is not valid
        if not employee.check_password(raw_password=old_pass):
            errors["old_pass"].append("Invalid old account password.")
            return Response(
                {"Error": "Invalid old account password.", "field_errors": errors},
                status=status.HTTP_403_FORBIDDEN,
            )
        elif employee.check_password(raw_password=new_pass):
            errors["new_pass"].append("New password cannot match current password.")
            return Response(
                {"Error": "Cannot set the same password.", "field_errors": errors},
                status=status.HTTP_417_EXPECTATION_FAILED,
            )

        # If the new password is not valid
        if len(errors["new_pass"]) > 0:
            return Response(
                {"Error": "Invalid new account password.", "field_errors": errors},
                status=status.HTTP_417_EXPECTATION_FAILED,
            )

        # Update user password
        employee.set_password(raw_password=new_pass)
        employee.save()

        logger.info(
            f"Employee ID {employee.id} ({employee.first_name} {employee.last_name}) updated their password."
        )
        logger.debug(
            f"[UPDATE: USER (ID: {employee.id})] [PASSWORD-CHANGE] Name: {employee.first_name} {employee.last_name} -- Email: {employee.email} -- HIDDEN: {employee.is_hidden}"
        )
        util.flush_user_sessions(
            user_id=employee_id
        )  # FLUSH ALL SESSIONS WITH THE USER'S ID -> FORCE THEM TO RELOGGIN
        return JsonResponse(
            {
                "message": "Employee password updated successfully. Please login again.",
                "id": employee.id,
            },
            status=status.HTTP_202_ACCEPTED,
        )

    except User.DoesNotExist as e:
        return Response(
            {"Error": f"Employee with ID {employee_id} does not exist."},
            status=status.HTTP_404_NOT_FOUND,
        )
    except ValueError:
        return Response(
            {
                "Error": "Could not convert a value into an integer. Did you set your values correctly?"
            },
            status=status.HTTP_400_BAD_REQUEST,
        )
    except Exception as e:
        # Handle any unexpected exceptions
        logger.critical(
            f"Failed to update employee password for user with ID {employee_id}, resulting in the error: {str(e)}\n{traceback.format_exc()}"
        )
        return Response(
            {"Error": "Internal error."},
            status=status.HTTP_500_INTERNAL_SERVER_ERROR,
        )


@api_employee_required
@api_view(["POST", "PUT"])
@renderer_classes([JSONRenderer])
def clock_in(request):
    try:
        # Get location data and store
        location_lat = util.clean_param_str(request.data.get("location_latitude", None))
        location_long = util.clean_param_str(
            request.data.get("location_longitude", None)
        )
        store_id = util.clean_param_str(request.data.get("store_id", None))

        # Perform general checks on location data (and if its close to store)
        if not util.check_location_data(
            location_lat=location_lat, location_long=location_long, store_id=store_id
        ):
            return Response(
                {"Error": "Cannot clock in too far from the store's allowed range."},
                status=status.HTTP_412_PRECONDITION_FAILED,
            )

        # Get user id from their session
        user_id = request.session.get("user_id")

        # Clock the user in
        activity = controllers.handle_clock_in(employee_id=user_id, store_id=store_id)

        # Return the results after serialisation
        return Response(
            ActivitySerializer(activity).data, status=status.HTTP_201_CREATED
        )

    except err.MissingLocationDataError:
        # If the request is missing the location data
        return Response(
            {"Error": "Missing location data in request."},
            status=status.HTTP_400_BAD_REQUEST,
        )
    except err.MissingStoreObjectOrIDError:
        return Response(
            {"Error": "Missing store_id in request."},
            status=status.HTTP_400_BAD_REQUEST,
        )
    except err.BadLocationDataError:
        # If the location data is incorrectly formed (not a float)
        return Response(
            {"Error": "Invalid location values."},
            status=status.HTTP_400_BAD_REQUEST,
        )
    except err.InvalidLocationError:
        # If the request was performed outside the store's range
        return Response(
            {"Error": "Not close enough to the store to clock in."},
            status=status.HTTP_406_NOT_ACCEPTABLE,
        )
    except err.MissingPinError:
        # If the request is missing the authentication pin
        return Response(
            {"Error": "Missing authentication pin in request."},
            status=status.HTTP_400_BAD_REQUEST,
        )
    except err.InvalidPinError:
        # If the authentication pin is invalid
        return Response(
            {"Error": "Invalid authentication pin."},
            status=status.HTTP_401_UNAUTHORIZED,
        )
    except err.AlreadyClockedInError:
        # If the user is already clocked in
        return Response(
            {"Error": "Employee is already clocked in."},
            status=status.HTTP_400_BAD_REQUEST,
        )
    except err.InactiveUserError:
        # If the user is trying to clock in an inactive account
        return Response(
            {"Error": "Cannot clock in an inactive account."},
            status=status.HTTP_403_FORBIDDEN,
        )
    except User.DoesNotExist:
        # If the user is not found, return 404
        return Response(
            {"Error": f"Employee not found with the ID {id}."},
            status=status.HTTP_404_NOT_FOUND,
        )
    except Store.DoesNotExist:
        return Response(
            {"Error": f"Store not found with the ID {store_id}."},
            status=status.HTTP_404_NOT_FOUND,
        )
    except err.StartingShiftTooSoonError:
        # If the user is trying to start a shift too soon after their last shift
        return Response(
            {"Error": f"Can't start a shift too soon after your last shift."},
            status=status.HTTP_409_CONFLICT,
        )
    except err.NotAssociatedWithStoreError:
        return Response(
            {"Error": f"Can't clock in to a store you aren't associated to."},
            status=status.HTTP_403_FORBIDDEN,
        )
    except err.InactiveStoreError:
        return Response(
            {"Error": f"Can't clock in to an inactive store."},
            status=status.HTTP_409_CONFLICT,
        )
    except ValueError:
        return Response(
            {
                "Error": "Could not convert a value into an integer. Did you set your values correctly?"
            },
            status=status.HTTP_400_BAD_REQUEST,
        )
    except Exception as e:
        # General error capture -- including database location errors
        logger.critical(
            f"An error occured when clocking in employee ID '{user_id}' for store ID '{store_id}', giving the error: {str(e)}\n{traceback.format_exc()}"
        )
        return Response(
            {"Error": "Internal error."},
            status=status.HTTP_500_INTERNAL_SERVER_ERROR,
        )


@api_employee_required
@api_view(["POST", "PUT"])
@renderer_classes([JSONRenderer])
def clock_out(request):
    try:
        # Check if they made any deliveries on clock out
        deliveries = max(
            int(request.data.get("deliveries", 0)),
            0,  # Ensure it's an integer and above 0
        )

        # Get location data and store
        location_lat = request.data.get("location_latitude", None)
        location_long = request.data.get("location_longitude", None)
        store_id = request.data.get("store_id", None)

        # Perform general checks on location data (and if its close to store)
        if not util.check_location_data(
            location_lat=location_lat, location_long=location_long, store_id=store_id
        ):
            return Response(
                {"Error": "Cannot clock out too far from the store's allowed range."},
                status=status.HTTP_412_PRECONDITION_FAILED,
            )

        # Get user id from their session
        user_id = request.session.get("user_id")

        # Clock the user out
        activity = controllers.handle_clock_out(
            employee_id=user_id, deliveries=deliveries, store_id=store_id
        )

        # Return the results after serialisation
        return Response(ActivitySerializer(activity).data, status=status.HTTP_200_OK)

    except err.MissingLocationDataError:
        # If the request is missing the location data
        return Response(
            {"Error": "Missing location data in request."},
            status=status.HTTP_400_BAD_REQUEST,
        )
    except err.MissingStoreObjectOrIDError:
        return Response(
            {"Error": "Missing store_id in request."},
            status=status.HTTP_400_BAD_REQUEST,
        )
    except err.BadLocationDataError:
        # If the location data is incorrectly formed (not a float)
        return Response(
            {"Error": "Invalid location values."},
            status=status.HTTP_400_BAD_REQUEST,
        )
    except err.InvalidLocationError:
        # If the request was performed outside the store's range
        return Response(
            {"Error": "Not close enough to the store to clock out."},
            status=status.HTTP_406_NOT_ACCEPTABLE,
        )
    except err.MissingPinError:
        # If the request is missing the authentication pin
        return Response(
            {"Error": "Missing authentication pin in request."},
            status=status.HTTP_400_BAD_REQUEST,
        )
    except err.InvalidPinError:
        # If the authentication pin is invalid
        return Response(
            {"Error": "Invalid authentication pin."},
            status=status.HTTP_401_UNAUTHORIZED,
        )
    except err.AlreadyClockedOutError:
        # If the user is already clocked out.
        return Response(
            {"Error": "Employee is not clocked in."},
            status=status.HTTP_400_BAD_REQUEST,
        )
    except err.NoActiveClockingRecordError:
        # If the user has no active clocking record (their clock-in activity is missing)
        return Response(
            {"Error": "No active clock-in record found. Please contact an admin."},
            status=status.HTTP_417_EXPECTATION_FAILED,
        )
    except User.DoesNotExist:
        # If the user is not found, return 404
        return Response(
            {"Error": f"Employee not found with the ID {id}."},
            status=status.HTTP_404_NOT_FOUND,
        )
    except Store.DoesNotExist:
        return Response(
            {"Error": f"Store not found with the ID {store_id}."},
            status=status.HTTP_404_NOT_FOUND,
        )
    except err.InactiveUserError:
        # If the user is trying to clock out an inactive account
        return Response(
            {"Error": "Cannot clock out an inactive account."},
            status=status.HTTP_403_FORBIDDEN,
        )
    except err.ClockingOutTooSoonError:
        # If the user is trying to clock out too soon after clocking in
        return Response(
            {"Error": "Can't clock out too soon after clocking in."},
            status=status.HTTP_409_CONFLICT,
        )
    except err.NotAssociatedWithStoreError:
        return Response(
            {"Error": "Can't clock out to a store you aren't associated to."},
            status=status.HTTP_403_FORBIDDEN,
        )
    except err.InactiveStoreError:
        return Response(
            {"Error": "Can't clock out to an inactive store."},
            status=status.HTTP_409_CONFLICT,
        )
    except Exception as e:
        logger.critical(
            f"An error occured when trying to clock out employee ID '{user_id}' for store ID '{store_id}': {str(e)}\n{traceback.format_exc()}\n{traceback.format_exc()}"
        )
        return Response(
            {"Error": "Internal error."},
            status=status.HTTP_500_INTERNAL_SERVER_ERROR,
        )


@api_employee_required
@api_view(["GET"])
@renderer_classes([JSONRenderer])
def clocked_state_view(request):
    """
    API view to get the clocked-in state of a user by ID for a given store (given in request data).
    THE USER MUST BE LOGGED IN AS IT USES THEIR SESSION INFORMATION TO GET THEIR ID.
    """
    try:
        # Get the store information
        store_id = util.clean_param_str(request.query_params.get("store_id", None))

        if store_id is None:
            return Response(
                {
                    "Error": "Missing required store_id field in query params to obtain clocked state. Please retry."
                },
                status=status.HTTP_400_BAD_REQUEST,
            )

        # Get the user object from the session information
        employee = util.api_get_user_object_from_session(request)

        # Get the user's info
        info = controllers.get_employee_clocked_info(
            employee_id=employee.id, store_id=store_id
        )

        # Return the info
        return Response(ClockedInfoSerializer(info).data, status=status.HTTP_200_OK)

    except User.DoesNotExist:
        # Return a 404 if the user does not exist
        return Response(
            {
                "Error": "The account you have been authenticated with is bugged. Please login again."
            },
            status=status.HTTP_404_NOT_FOUND,
        )
    except Store.DoesNotExist:
        # Return a 404 if the user does not exist
        return Response(
            {"Error": "Cannot get clocked info relating to a non-existant store."},
            status=status.HTTP_404_NOT_FOUND,
        )
    except err.InactiveUserError:
        # If the user is trying to view the data of an inactive account
        return Response(
            {"Error": "Your account is deactivated. Please login again."},
            status=status.HTTP_403_FORBIDDEN,
        )
    except err.InactiveStoreError:
        return Response(
            {"Error": "Can't get clocked information related to a inactive store."},
            status=status.HTTP_409_CONFLICT,
        )
    except err.NotAssociatedWithStoreError:
        return Response(
            {
                "Error": "Can't get clocked information related to a store your unassociated to."
            },
            status=status.HTTP_409_CONFLICT,
        )
    except err.NoActiveClockingRecordError:
        # If the user has no active clocking record (their clock-in activity is missing)
        logger.error(
            f"User with ID {id} has a bugged state due to missing activity record to complete a shift record."
        )
        return Response(
            {"Error": "No active clock-in record found. Please contact an admin."},
            status=status.HTTP_417_EXPECTATION_FAILED,
        )
    except ValueError:
        return Response(
            {
                "Error": "Could not convert a value into an integer. Did you set your values correctly?"
            },
            status=status.HTTP_400_BAD_REQUEST,
        )
    except Exception as e:
        logger.critical(
            f"An error occured when trying to get the clocked state of employee ID '{employee.id}' for store ID '{store_id}', giving the error: {str(e)}\n{traceback.format_exc()}"
        )
        return Response(
            {"Error": "Internal error."},
            status=status.HTTP_500_INTERNAL_SERVER_ERROR,
        )


@api_manager_required
@api_view(["POST", "PATCH"])
@renderer_classes([JSONRenderer])
def update_store_info(request, id):
    try:
        # Get the user object from the session information
        manager = util.api_get_user_object_from_session(request)
        store = Store.objects.get(pk=id)

        if not store.is_active:
            raise err.InactiveStoreError
        elif not manager.is_manager(store=store.id):
            raise err.NotAssociatedWithStoreAsManagerError

        # Get the request data
        name = util.clean_param_str(request.data.get("name", None))
        street = util.clean_param_str(request.data.get("loc_street", None))
        code = util.clean_param_str(request.data.get("code", None))
        clocking_dist = (
            util.clean_param_str(request.data.get("clocking_dist", None)) or 0
        )

        try:
            clocking_dist = int(clocking_dist)
            clocking_dist = max(clocking_dist, 0)
        except ValueError:
            return Response(
                {"Error": "Invalid clocking distance provided."},
                status=status.HTTP_406_NOT_ACCEPTABLE,
            )

        # Length validation
        if name and len(name) > 230:
            return Response(
                {"Error": "Length of Store name cannot be longer than 230 characters."},
                status=status.HTTP_412_PRECONDITION_FAILED,
            )
        elif street and len(street) > 250:
            return Response(
                {
                    "Error": "Length of Store street location cannot be longer than 250 characters."
                },
                status=status.HTTP_412_PRECONDITION_FAILED,
            )
        elif code and len(code) > 10:
            return Response(
                {"Error": "Length of Store code cannot be longer than 10 characters."},
                status=status.HTTP_412_PRECONDITION_FAILED,
            )
        elif code and len(code) < 4:
            return Response(
                {"Error": "Length of Store code cannot be shorter than 4 characters."},
                status=status.HTTP_412_PRECONDITION_FAILED,
            )
        elif clocking_dist and clocking_dist > 2500:
            return Response(
                {
                    "Error": "Allowable clocking distance of a Store cannot be greater than 2500m."
                },
                status=status.HTTP_412_PRECONDITION_FAILED,
            )

        # Regex validation
        if name and not re.match(r"^[\w\s.,'\/+\-&]+$", name):
            return Response(
                {"Error": "Invalid characters in store name."},
                status=status.HTTP_406_NOT_ACCEPTABLE,
            )
        elif code and not re.match(settings.VALID_STORE_CODE_PATTERN, code):
            return Response(
                {"Error": "Store code must be alphanumeric uppercase."},
                status=status.HTTP_406_NOT_ACCEPTABLE,
            )
        elif street and not re.match(r"^[\w\s.,'\/+\-&]+$", street):
            return Response(
                {"Error": "Invalid characters in street location."},
                status=status.HTTP_406_NOT_ACCEPTABLE,
            )

        # Get original store values for logging
        original = {
            "id": store.id,
            "name": store.name,
            "code": store.code,
            "loc_street": store.location_street,
            "clocking_dist": store.allowable_clocking_dist_m,
        }

        # Ensure only update DB if something has changed
        update = False

        # Check unique store code and name AND SET THEM
        if (
            code
            and not Store.objects.filter(code=code.upper()).exists()
            and store.code != code.upper()
        ):
            # If store exists with the new code OR same code for the store, ignore setting it
            store.code = code.upper()
            update = True

        if name and not Store.objects.filter(name=name).exists() and store.name != name:
            store.name = name
            update = True

        if clocking_dist and store.allowable_clocking_dist_m != clocking_dist:
            store.allowable_clocking_dist_m = clocking_dist
            update = True

        if street and store.location_street != street:
            store.location_street = street
            update = True

        if not update:
            return JsonResponse(
                {"Error": "No changes detected."},
                status=status.HTTP_418_IM_A_TEAPOT,
            )

        # Save and inform store managers of change.
        store.save()
        tasks.notify_managers_store_information_updated.delay(
            store_id=store.id, manager_id=manager.id
        )

        logger.info(
            f"Manager ID {manager.id} ({manager.first_name} {manager.last_name}) updated STORE information Store ID {store.id} ({original['code']})."
        )
        logger.debug(
            f"[UPDATE: STORE (ID: {original['id']})] Name: {original['name']} → {store.name} -- Code: {original['code']} → {store.code} -- Clocking Dist: {original['clocking_dist']} → {store.allowable_clocking_dist_m} -- Street Loc: {original['loc_street']} → {store.location_street}"
        )
        return JsonResponse(
            {"id": store.id, "code": store.code}, status=status.HTTP_202_ACCEPTED
        )

    except User.DoesNotExist:
        # Return a 404 if the user does not exist
        return Response(
            {
                "Error": "The account you have been authenticated with is bugged. Please login again."
            },
            status=status.HTTP_404_NOT_FOUND,
        )
    except Store.DoesNotExist:
        return Response(
            {"Error": f"The Store ID {id} does not exist."},
            status=status.HTTP_404_NOT_FOUND,
        )
    except err.InactiveStoreError:
        return Response(
            {"Error": "Not authorised to update an inactive store."},
            status=status.HTTP_409_CONFLICT,
        )
    except err.NotAssociatedWithStoreAsManagerError:
        return Response(
            {"Error": "Not authorised to update this store."},
            status=status.HTTP_403_FORBIDDEN,
        )
    except DatabaseError:
        return Response(
            {
                "Error": "Failed to save the updated store information. Please contact an admin."
            },
            status=status.HTTP_417_EXPECTATION_FAILED,
        )
    except Exception as e:
        logger.critical(
            f"An error occured when trying to update the store ID ({id})'s information, resulting in the error: {str(e)}\n{traceback.format_exc()}"
        )
        return Response(
            {"Error": "Internal error."},
            status=status.HTTP_500_INTERNAL_SERVER_ERROR,
        )


@api_employee_required
@api_view(["GET"])
@renderer_classes([JSONRenderer])
def list_associated_stores(request):
    """
    API view to list all associated stores with the user.
    THE USER MUST BE LOGGED IN AS IT USES THEIR SESSION INFORMATION TO GET THEIR ID.
    If the user is a manager, then it will list inactive stores the user is associated to.
    """
    try:
        # Get the user object from the session information
        employee = util.api_get_user_object_from_session(request)

        # Get the stores and format it for return
        stores = employee.get_associated_stores()
        store_data = {store.id: store.code for store in stores}

        return JsonResponse(store_data, status=status.HTTP_200_OK)

    except User.DoesNotExist:
        # Return a 404 if the user does not exist
        return Response(
            {
                "Error": "The account you have been authenticated with is bugged. Please login again."
            },
            status=status.HTTP_404_NOT_FOUND,
        )
    except err.InactiveUserError:
        # If the user is trying to view the data of an inactive account
        return Response(
            {"Error": "Your account is deactivated. Please login again."},
            status=status.HTTP_403_FORBIDDEN,
        )
    except Exception as e:
        logger.critical(
            f"An error occured when trying to get a user ID ({employee.id})'s associated stores, resulting in the error: {str(e)}\n{traceback.format_exc()}"
        )
        return Response(
            {"Error": "Internal error."},
            status=status.HTTP_500_INTERNAL_SERVER_ERROR,
        )


@api_employee_required
@api_view(["GET"])
@renderer_classes([JSONRenderer])
def list_user_activities(request):
    try:
        user_id = request.session.get("user_id")
        store_id = util.clean_param_str(request.query_params.get("store_id", None))
        week = util.clean_param_str(request.query_params.get("week", None))

        if store_id is None:
            return Response(
                {
                    "Error": "Missing store_id from the request params. Please try again."
                },
                status=status.HTTP_400_BAD_REQUEST,
            )

        # Get the shifts
        results = controllers.get_user_activities(
            user_id=user_id, store_id=store_id, week=week
        )

        return JsonResponse({"activities": results}, status=status.HTTP_200_OK)

    except ValueError:
        return Response(
            {"Error": "Week provided is not in ISO format."},
            status=status.HTTP_400_BAD_REQUEST,
        )
    except Store.DoesNotExist:
        return Response(
            {
                "Error": "Failed to get the store information, was the store_id set correctly?"
            },
            status=status.HTTP_400_BAD_REQUEST,
        )
    except err.NotAssociatedWithStoreError:
        return Response(
            {"Error": "Can't get shift information for stores your unassociated with."},
            status=status.HTTP_403_FORBIDDEN,
        )
    except err.InactiveStoreError:
        return Response(
            {"Error": "Can't get shift information for inactive stores."},
            status=status.HTTP_409_CONFLICT,
        )
    except Exception as e:
        # General error capture -- including database location errors
        logger.critical(
            f"An error occured when trying to get recent shifts for employee ID {user_id} associated to the store ID {store_id}, resulting in the error: {str(e)}\n{traceback.format_exc()}"
        )
        return Response(
            {"Error": "Internal error."},
            status=status.HTTP_500_INTERNAL_SERVER_ERROR,
        )


@api_manager_required
@api_view(["GET"])
@renderer_classes([JSONRenderer])
def list_account_summaries(request):
    try:
        manager = util.api_get_user_object_from_session(request=request)

        store_id = util.clean_param_str(request.query_params.get("store_id", None))
        ignore_no_hours = util.str_to_bool(
            request.query_params.get("ignore_no_hours", "false")
        )
        sort_field = util.clean_param_str(request.query_params.get("sort", "name"))
        start_date = util.clean_param_str(request.query_params.get("start", None))
        end_date = util.clean_param_str(request.query_params.get("end", None))
        filter_names = util.clean_param_str(request.query_params.get("filter", ""))

        if not store_id or not start_date or not end_date:
            return Response(
                {
                    "Error": "Missing required request parameters of store_id, start, and end. Please try again."
                },
                status=status.HTTP_400_BAD_REQUEST,
            )

        # Ensure manager is authorised
        if not manager.is_manager(store=int(store_id)):
            raise err.NotAssociatedWithStoreAsManagerError

        # Get pagination values
        offset, limit = util.get_pagination_values_from_request(request)

        # Validate other given fields
        if start_date is None or end_date is None:
            return Response(
                {"Error": "Missing start or end date."},
                status=status.HTTP_417_EXPECTATION_FAILED,
            )

        try:
            datetime.strptime(start_date, "%Y-%m-%d")
            datetime.strptime(end_date, "%Y-%m-%d")
        except ValueError:
            return Response(
                {"Error": "Invalid date format. Use YYYY-MM-DD."},
                status=status.HTTP_406_NOT_ACCEPTABLE,
            )

        VALID_SORT_FIELDS = {"name", "hours", "age", "deliveries"}
        if sort_field not in VALID_SORT_FIELDS:
            return Response(
                {
                    "Error": f"Invalid sort field. Must be one of: {', '.join(VALID_SORT_FIELDS)}."
                },
                status=status.HTTP_406_NOT_ACCEPTABLE,
            )

        # Convert filter_names string to list
        try:
            filter_names_list = util.get_filter_list_from_string(filter_names)
        except ValueError:
            return Response(
                {"Error": "Invalid characters in filter list."},
                status=status.HTTP_406_NOT_ACCEPTABLE,
            )

        # Get the summaries
        summaries, total = controllers.get_account_summaries(
            store_id=store_id,
            offset=offset,
            limit=limit,
            start_date=start_date,
            end_date=end_date,
            ignore_no_hours=ignore_no_hours,
            sort_field=sort_field,
            filter_names=filter_names_list,
            allow_inactive_store=True,  # ONLY MANAGERS ACCESS THIS PAGE - no need to check user perms
        )

        return JsonResponse(
            {
                "total": total,
                "offset": offset,
                "limit": limit,
                "results": summaries,
            },
            status=status.HTTP_200_OK,
        )

    except ValueError:
        logger.warning(
            f"A VALUE ERROR occured when trying to get account summaries for store ID {store_id}, resulting in the error: {str(e)}"
        )
        return Response(
            {
                "Error": "Could not convert a value into an integer. Did you set your values correctly?"
            },
            status=status.HTTP_412_PRECONDITION_FAILED,
        )
    except Store.DoesNotExist:
        return Response(
            {"Error": f"Failed to get the store information for ID {store_id}."},
            status=status.HTTP_409_CONFLICT,
        )
    except err.NotAssociatedWithStoreAsManagerError:
        return Response(
            {"Error": "Not authorised to get summaries for this store."},
            status=status.HTTP_403_FORBIDDEN,
        )
    except err.InactiveStoreError:
        return Response(
            {"Error": "Not authorised to get summaries for an inactive store."},
            status=status.HTTP_403_FORBIDDEN,
        )
    except err.ShiftExceptionExistsError:
        return Response(
            {
                "Error": "There exists unapproved shift exceptions for the period. Please resolve them first."
            },
            status=status.HTTP_422_UNPROCESSABLE_ENTITY,
        )
    except Exception as e:
        logger.critical(
            f"An error occured when trying to get account summaries for store ID {store_id}, resulting in the error: {str(e)}\n{traceback.format_exc()}"
        )
        return Response(
            {"Error": "Internal error."},
            status=status.HTTP_500_INTERNAL_SERVER_ERROR,
        )


@api_employee_required
@api_view(["POST", "PUT"])
@renderer_classes([JSONRenderer])
def mark_notification_read(request, id):
    try:
        # Get user information
        user_id = request.session.get("user_id")

        # Get notification
        notif = Notification.objects.get(pk=id)

        # Mark the notification as read
        notif.mark_notification_as_read(user=user_id)

        # Logging
        logger.debug(
            f"[UPDATE: NOTIFICATION (ID: {notif.id})] [MARK-READ] User ID: {user_id} || Type: {notif.notification_type} -- Title: {notif.title}"
        )

        # Return the results after serialisation
        return Response({"notification_id": id}, status=status.HTTP_202_ACCEPTED)

    except User.DoesNotExist:
        return Response(
            {"Error": f"Employee not found with the ID {user_id}."},
            status=status.HTTP_404_NOT_FOUND,
        )
    except Notification.DoesNotExist:
        return Response(
            {"Error": f"Notification ID {id} does not exist."},
            status=status.HTTP_404_NOT_FOUND,
        )
    except NotificationReceipt.DoesNotExist:
        logger.error(
            f"An error occured when trying to mark notification ID '{id}' as READ for user ID '{user_id}' due to a missing NotificationReceipt."
        )
        return Response(
            {
                "Error": f"Failed to mark notification {id} as READ due to missing receipt. Please contact a site admin."
            },
            status=status.HTTP_417_EXPECTATION_FAILED,
        )
    except Exception as e:
        # General error capture -- including database location errors
        logger.critical(
            f"An error occured when trying to mark notification ID '{id}' as READ for user ID '{user_id}', producing the error: {str(e)}\n{traceback.format_exc()}"
        )
        return Response(
            {"Error": "Internal error."},
            status=status.HTTP_500_INTERNAL_SERVER_ERROR,
        )


@api_manager_required
@api_view(["POST"])
@renderer_classes([JSONRenderer])
def send_employee_notification(request, id):
    try:
        # Get employee info
        try:
            employee = User.objects.get(pk=id)
        except User.DoesNotExist:
            return Response(
                {"Error": f"Employee not found with the ID {id}."},
                status=status.HTTP_404_NOT_FOUND,
            )

        # Get manager info
        manager = util.api_get_user_object_from_session(request=request)

        # Check manager can send message to user
        if not manager.is_manager_of(employee=employee, ignore_inactive_stores=False):
            return Response(
                {
                    "Error": "Not authorised to send a message to an unassociated employee."
                },
                status=status.HTTP_403_FORBIDDEN,
            )

        elif not employee.is_active:
            raise err.InactiveUserError

        # Get title and message
        title = util.clean_param_str(request.data.get("title", None))
        msg = util.clean_param_str(request.data.get("message", None))
        notification_type = util.clean_param_str(
            request.data.get("notification_type", None)
        )
        # Check title and message provided
        if title is None or msg is None:
            return Response(
                {"Error": "Must provide a notification title and message."},
                status=status.HTTP_400_BAD_REQUEST,
            )

        # Check notification type provided
        elif notification_type is None:
            return Response(
                {"Error": "Must provide a notification type."},
                status=status.HTTP_400_BAD_REQUEST,
            )

        # Check notification type
        elif notification_type not in Notification.Type:
            return Response(
                {"Error": "Invalid notification type."},
                status=status.HTTP_400_BAD_REQUEST,
            )

        elif notification_type == Notification.Type.AUTOMATIC_ALERT:
            return Response(
                {"Error": "Not authorised to use AUTOMATIC_ALERT notification type."},
                status=status.HTTP_403_FORBIDDEN,
            )

        elif (
            notification_type
            in [Notification.Type.SYSTEM_ALERT, Notification.Type.ADMIN_NOTE]
            and not manager.is_hidden
        ):
            return Response(
                {
                    "Error": f"Not authorised to use {notification_type.upper()} notification type."
                },
                status=status.HTTP_403_FORBIDDEN,
            )

        # Clean title and message
        str_title = sanitise_markdown_title_text(title)
        str_msg = sanitise_markdown_message_text(msg)

        notif = Notification.send_to_users(
            users=[employee],
            title=str_title,
            message=str_msg,
            notification_type=notification_type,
            recipient_group=Notification.RecipientType.INDIVIDUAL,
            sender=manager,
        )

        # Logging
        logger.info(
            f"Manager {manager.id} ({manager.first_name} {manager.last_name}) sent a message to employee {employee.id} ({employee.first_name} {employee.last_name}) of type '{notification_type.upper()}'."
        )
        logger.debug(
            f"[CREATE: NOTIFICATION (ID: {notif.id})] [INDIVIDUAL-MESSAGE] Manager: {manager.id} ({manager.first_name} {manager.last_name}) >>> Employee: {employee.id} ({employee.first_name} {employee.last_name}) || Type: {notification_type.upper()} -- Title: {title} -- Msg (char_len={len(msg)}): {msg[:25]}...."
        )

        # Return the notification ID after creating message
        return Response(
            {"notification_id": notif.id, "employee_name": employee.first_name},
            status=status.HTTP_201_CREATED,
        )

    except err.InactiveUserError:
        return Response(
            {"Error": "Not authorised to send a message to an inactive account."},
            status=status.HTTP_403_FORBIDDEN,
        )
    except Exception as e:
        # General error capture -- including database location errors
        logger.critical(
            f"An error occured when manager ID '{manager.id}' ({manager.first_name} {manager.last_name}) tried to send a message to employee ID '{id}' : {str(e)}\n{traceback.format_exc()}"
        )
        return Response(
            {"Error": "Internal error."},
            status=status.HTTP_500_INTERNAL_SERVER_ERROR,
        )


################################### SCHEDULING ######################################################################


@api_manager_required
@api_view(["GET"])
@renderer_classes([JSONRenderer])
def list_store_roles(request, id):
    try:
        manager = util.api_get_user_object_from_session(request)
        store = Store.objects.get(pk=id)

        # Ensure manager is authorised
        if not manager.is_manager(store=store.id):
            raise err.NotAssociatedWithStoreAsManagerError

        elif not store.is_active and not manager.is_hidden:
            raise err.InactiveStoreError

        # Get roles
        roles = store.roles.all().order_by("name")

        info = []
        for role in roles:
            info.append(
                {
                    "id": role.id,
                    "name": role.name,
                    "description": role.description,
                    "colour": role.colour_hex,
                }
            )

        return JsonResponse({"data": info}, status=status.HTTP_200_OK)

    except Store.DoesNotExist:
        return Response(
            {
                "Error": f"Failed to get the a store's role information for store ID {id}."
            },
            status=status.HTTP_409_CONFLICT,
        )
    except err.NotAssociatedWithStoreAsManagerError:
        return Response(
            {"Error": "Not authorised to get role information for this store."},
            status=status.HTTP_403_FORBIDDEN,
        )
    except err.InactiveStoreError:
        return Response(
            {"Error": "Not authorised to get role information for an inactive store."},
            status=status.HTTP_403_FORBIDDEN,
        )
    except Exception as e:
        logger.critical(
            f"An error occured when trying to get a store's roles for store ID {id}, resulting in the error: {str(e)}\n{traceback.format_exc()}"
        )
        return Response(
            {"Error": "Internal error."},
            status=status.HTTP_500_INTERNAL_SERVER_ERROR,
        )


@api_manager_required
@api_view(["POST", "PATCH", "DELETE"])
@renderer_classes([JSONRenderer])
def manage_store_role(request, role_id=None):  # None when CREATING ROLE
    try:
        # Get request data
        manager = util.api_get_user_object_from_session(request)
        name = util.clean_param_str(request.data.get("name", None))
        description = util.clean_param_str(request.data.get("description", None))
        colour_hex = util.clean_param_str(request.data.get("colour_hex", "#adb5bd"))
        store_id = util.clean_param_str(request.data.get("store_id", None))

        # Check given fields are valid
        if name:
            # Capitalise the role name
            name = string.capwords(name)
            if len(name) > settings.ROLE_NAME_MAX_LENGTH:
                return Response(
                    {
                        "Error": f"Role name must be less than {settings.ROLE_NAME_MAX_LENGTH} characters."
                    },
                    status=status.HTTP_412_PRECONDITION_FAILED,
                )
            elif not re.match(settings.VALID_ROLE_NAME_DESC_PATTERN, name):
                return Response(
                    {"Error": f"Role name includes invalid characters."},
                    status=status.HTTP_412_PRECONDITION_FAILED,
                )

        if description:
            description = description.strip().replace("\n", "").replace("\t", "")
            if len(description) > settings.ROLE_DESC_MAX_LENGTH:
                return Response(
                    {
                        "Error": f"Role description must be less than {settings.ROLE_DESC_MAX_LENGTH} characters."
                    },
                    status=status.HTTP_412_PRECONDITION_FAILED,
                )
            elif not re.match(settings.VALID_ROLE_NAME_DESC_PATTERN, description):
                return Response(
                    {"Error": "Role description includes invalid characters."},
                    status=status.HTTP_412_PRECONDITION_FAILED,
                )

        if colour_hex:
            if not re.match(settings.VALID_HEX_COLOUR_PATTERN, colour_hex):
                return Response(
                    {"Error": f"Role colour must be a hex colour."},
                    status=status.HTTP_412_PRECONDITION_FAILED,
                )

        # POST -> Create a new role given the role information
        if request.method == "POST":
            if not all([name, store_id]):
                return Response(
                    {"Error": "Missing required parameters."},
                    status=status.HTTP_428_PRECONDITION_REQUIRED,
                )

            store = Store.objects.get(pk=int(store_id))
            if not manager.is_manager(store=store.id):
                raise err.NotAssociatedWithStoreAsManagerError
            elif not store.is_active:
                raise err.InactiveStoreError
            elif not store.is_scheduling_enabled:
                raise err.StoreNotSchedulingCapable

            with transaction.atomic():
                role = Role.objects.create(
                    store=store, name=name, colour_hex=colour_hex
                )
                if description:
                    role.description = description
                    role.save()

            logger.info(
                f"Manager ID {manager} ({manager.first_name} {manager.last_name}) created a ROLE '{role.name}' for store [{store.code}]."
            )
            desc = (role.description or "")[:15]
            logger.debug(
                f"[CREATE: ROLE (ID: {role.id})] Name: {role.name} -- Store: {store.code} -- Colour: {role.colour_hex} -- Description: {desc}"
            )
            return JsonResponse({"id": role.id}, status=status.HTTP_201_CREATED)

        # Get ROLE
        role = Role.objects.select_related("store").get(pk=role_id)

        # Ensure manager is authorised
        if not manager.is_manager(store=role.store_id):
            raise err.NotAssociatedWithStoreAsManagerError
        elif not role.store.is_active:
            raise err.InactiveStoreError

        # Save original role info for logging
        original = {
            "id": role.id,
            "name": role.name,
            "desc": (role.description or "")[:15],
            "colour": role.colour_hex,
            "store_code": role.store.code,
        }

        # PATCH -> Update the given role information
        if request.method == "PATCH":
            update = False
            if name:
                role.name = name
                update = True
            if description:
                role.description = description
                update = True
            if colour_hex:
                role.colour_hex = colour_hex
                update = True

            if not update:
                return JsonResponse(
                    {"Error": "No changes detected."},
                    status=status.HTTP_418_IM_A_TEAPOT,
                )

            role.save()
            logger.info(
                f"Manager ID {manager} ({manager.first_name} {manager.last_name}) updated ROLE '{original['name']}' from store [{original['store_code']}]."
            )
            desc = (role.description or "")[:15]
            logger.debug(
                f"[UPDATE: ROLE (ID: {original['id']})] Name: {role.name} → {original['name']} -- Store: {original['store_code']} -- Colour: {role.colour_hex} → {original['colour']} -- Description: {desc} → {original['desc']}"
            )
            return JsonResponse({"id": role.id}, status=status.HTTP_202_ACCEPTED)

        # DELETE -> Delete the role
        if request.method == "DELETE":
            role.delete()
            logger.info(
                f"Manager ID {manager} ({manager.first_name} {manager.last_name}) deleted ROLE '{original['name']}' from store [{original['store_code']}]."
            )
            logger.debug(
                f"[DELETE: ROLE (ID: {original['id']})] Name: {original['name']} -- Store: {original['store_code']} -- Colour: {original['colour']} -- Description: {original['desc']}"
            )
            return Response(status=status.HTTP_200_OK)

        # Never practically reached -> ignore this.
        return JsonResponse(
            {"Error": "Method not allowed."}, status=status.HTTP_405_METHOD_NOT_ALLOWED
        )

    except IntegrityError:
        return Response(
            {"Error": "The role MUST have a unique name."},
            status=status.HTTP_409_CONFLICT,
        )
    except DatabaseError:
        return Response(
            {"Error": "Failed to update/create the role due to database constraints."},
            status=status.HTTP_409_CONFLICT,
        )
    except Role.DoesNotExist:
        return Response(
            {"Error": f"Failed to get the the information for Role ID {role_id}."},
            status=status.HTTP_404_NOT_FOUND,
        )
    except Store.DoesNotExist:
        return Response(
            {"Error": f"Failed to get the the information for Store ID {store_id}."},
            status=status.HTTP_404_NOT_FOUND,
        )
    except ValueError:
        return Response(
            {"Error": "Store ID must be a valid integer."},
            status=status.HTTP_412_PRECONDITION_FAILED,
        )
    except err.NotAssociatedWithStoreAsManagerError:
        return Response(
            {"Error": "Not authorised to update role information for this store."},
            status=status.HTTP_403_FORBIDDEN,
        )
    except err.InactiveStoreError:
        return Response(
            {
                "Error": "Not authorised to update role information for an inactive store."
            },
            status=status.HTTP_403_FORBIDDEN,
        )
    except err.StoreNotSchedulingCapable:
        return Response(
            {"Error": "Store does not have scheduling enabled."},
            status=status.HTTP_423_LOCKED,
        )
    except Exception as e:
        logger.critical(
            f"An error occured when trying to manage Role ID {role_id} with method {request.method}, resulting in the error: {str(e)}\n{traceback.format_exc()}"
        )
        return Response(
            {"Error": "Internal error."},
            status=status.HTTP_500_INTERNAL_SERVER_ERROR,
        )


@api_employee_required
@api_view(["GET"])
@renderer_classes([JSONRenderer])
def get_store_shifts(request, id):
    try:
        user = util.api_get_user_object_from_session(request)
        store = Store.objects.get(pk=id)

        # Ensure manager is authorised
        if not user.is_associated_with_store(store=store.id):
            raise err.NotAssociatedWithStoreError

        elif not store.is_active and not user.is_hidden:
            raise err.InactiveStoreError

        # Get other request data
        get_all = util.str_to_bool(request.query_params.get("get_all", "false"))
        week = util.clean_param_str(request.query_params.get("week", None))
        hide_deactivated = util.str_to_bool(
            request.query_params.get("hide_deactive", "false")
        )
        hide_resigned = util.str_to_bool(
            request.query_params.get("hide_resign", "false")
        )
        legacy = util.str_to_bool(request.query_params.get("legacy", "false"))
        sort_field = util.clean_param_str(
            request.query_params.get("sort", ("time" if legacy else "name"))
        )
        filter_names = util.clean_param_str(
            request.query_params.get("filter_names", "")
        )
        filter_roles = util.clean_param_str(
            request.query_params.get("filter_roles", "")
        )
        offset, limit = util.get_pagination_values_from_request(
            request, default_limit=100
        )

        # Only get all shifts IF they're a manager
        if get_all and user.is_manager(store=store.id):
            # Check the week is passed
            if not week:
                return Response(
                    {"Error": "Missing starting week date from request params."},
                    status=status.HTTP_400_BAD_REQUEST,
                )

            # Check the date is correct
            try:
                datetime.strptime(week, "%Y-%m-%d")
            except ValueError:
                return Response(
                    {"Error": "Invalid date format. Use YYYY-MM-DD."},
                    status=status.HTTP_412_PRECONDITION_FAILED,
                )

            VALID_SORT_FIELDS = (
                {"time", "name", "role_name", "length"}
                if legacy
                else {"name", "age", "acc_age"}
            )
            if sort_field not in VALID_SORT_FIELDS:
                return Response(
                    {
                        "Error": f"Invalid sort field. Must be one of: {', '.join(VALID_SORT_FIELDS)}."
                    },
                    status=status.HTTP_406_NOT_ACCEPTABLE,
                )

            # Convert filter_names string to list
            try:
                filter_names_list = util.get_filter_list_from_string(
                    filter_names, settings.VALID_NAME_LIST_PATTERN
                )
                filter_roles_list = util.get_filter_list_from_string(
                    filter_roles, settings.VALID_ROLE_NAME_DESC_PATTERN
                )
            except ValueError:
                return Response(
                    {"Error": "Invalid characters in either filter list."},
                    status=status.HTTP_406_NOT_ACCEPTABLE,
                )

            # Use legacy view function IF requesting legacy view
            if legacy:
                data = controllers.get_all_store_schedules_legacy(
                    store=store,
                    week=week,
                    include_deleted=False,
                    hide_deactivated=hide_deactivated,
                    hide_resigned=hide_resigned,
                    sort_field=sort_field,
                    filter_names=filter_names_list,
                    filter_roles=filter_roles_list,
                )

            # Use new function to get data if not requesting legacy view
            else:
                data = controllers.get_all_store_schedules(
                    store=store,
                    week=week,
                    offset=offset,
                    limit=limit,
                    include_deleted=False,
                    hide_deactivated=hide_deactivated,
                    hide_resigned=hide_resigned,
                    sort_field=sort_field,
                    filter_names=filter_names_list,
                    filter_roles=filter_roles_list,
                )

        # Only get the user's shifts
        else:
            data = controllers.get_user_store_schedules(
                store=store, user=user, week=week
            )

        return JsonResponse(data, status=status.HTTP_200_OK)

    except ValueError:
        return Response(
            {"Error": "The week provided must be in ISO format."},
            status=status.HTTP_400_BAD_REQUEST,
        )
    except Store.DoesNotExist:
        return Response(
            {"Error": f"Failed to get the a store's schedule for store ID {id}."},
            status=status.HTTP_409_CONFLICT,
        )
    except err.NotAssociatedWithStoreError:
        return Response(
            {
                "Error": "Not authorised to get schedule information for a unassociated store."
            },
            status=status.HTTP_403_FORBIDDEN,
        )
    except err.InactiveStoreError:
        return Response(
            {
                "Error": "Not authorised to get schedule information for an inactive store."
            },
            status=status.HTTP_403_FORBIDDEN,
        )
    except Exception as e:
        if get_all:
            logger.critical(
                f"An error occured when trying to get a store's entire schedule for store ID {id} for week {week}, resulting in the error: {str(e)}\n{traceback.format_exc()}"
            )
        else:
            logger.critical(
                f"An error occured when trying to get user ID {user.id}'s schedule for store ID {id}, resulting in the error: {str(e)}\n{traceback.format_exc()}"
            )
        return Response(
            {"Error": "Internal error."},
            status=status.HTTP_500_INTERNAL_SERVER_ERROR,
        )


@api_employee_required
@api_view(["GET", "POST", "DELETE"])
@renderer_classes([JSONRenderer])
def manage_store_shift(request, id):
    try:
        manager = util.api_get_user_object_from_session(request)
        shift = Shift.objects.select_related("store", "employee", "role").get(pk=id)

        # Ensure manager is authorised
<<<<<<< HEAD
        if not manager.is_manager and (
            request.method != "GET"
            or shift.employee_id != manager.id
            or shift.is_deleted
        ):
            return Response(
                {"Error": "Not authorised to make this request."},
                status=status.HTTP_403_FORBIDDEN,
            )
        elif not manager.is_associated_with_store(store=shift.store.id):
            raise err.NotAssociatedWithStoreError
=======
        if not manager.is_manager(store=shift.store.id):
            raise err.NotAssociatedWithStoreAsManagerError

>>>>>>> e20a580c
        elif not shift.store.is_active and not manager.is_hidden:
            raise err.InactiveStoreError
        elif not shift.store.is_scheduling_enabled and request.method != "GET":
            raise err.StoreNotSchedulingCapable

        # Save original info for logging
        original = {
            "id": shift.id,
            "emp_id": shift.employee.id,
            "emp_name": f"{shift.employee.first_name} {shift.employee.last_name}",
            "date": shift.date,
            "start_time": shift.start_time,
            "end_time": shift.end_time,
            "role": shift.role.name if shift.role else "N/A",
            "comment": shift.comment[:50] if shift.comment else "N/A",
        }

        # If GET -> Get the specific INFO for this one schedule
        if request.method == "GET":
            info = {
                "id": shift.id,
                "employee_id": shift.employee_id,
                "employee_name": f"{shift.employee.first_name} {shift.employee.last_name}",
                "date": shift.date.isoformat(),
                "start_time": shift.start_time.strftime("%H:%M"),
                "end_time": shift.end_time.strftime("%H:%M"),
                "role_id": shift.role.id if shift.role else None,
                "role_name": shift.role.name if shift.role else None,
                "role_desc": shift.role.description if shift.role else None,
                "role_colour": shift.role.colour_hex if shift.role else None,
                "comment": shift.comment if shift.comment else "",
            }

            # IF REGULAR EMPLOYEE -> REMOVE SOME CONTENT
            if not manager.is_manager:
                return Response(info, status=status.HTTP_200_OK)

            return Response(
                {
                    **info,
                    "is_unscheduled": shift.is_unscheduled,
                    "is_deleted": shift.is_deleted,
                },
                status=status.HTTP_200_OK,
            )

        elif request.method == "DELETE":

            current_date = localtime(now()).date()
            current_time = localtime(now()).time()

            if shift.date < current_date or (
                shift.date == current_date and shift.start_time <= current_time
            ):
                return Response(
                    {"Error": "Not authorised to delete a past or active shift."},
                    status=status.HTTP_410_GONE,
                )

            shift.delete()

            logger.info(
                f"Manager ID {manager.id} ({manager.first_name} {manager.last_name}) deleted a SHIFT with ID {id} (for date {original['date']}) for the employee ID {shift.employee.id} ({shift.employee.first_name} {shift.employee.last_name}) under the store [{shift.store.code}])."
            )
            logger.debug(
                f"[DELETE: SHIFT (ID: {original['id']})] Employee: {original['emp_name']} ({original['emp_id']}) -- Date: {original['date']} -- Time: {original['start_time']} <> {original['end_time']} -- Role: {original['role']} -- Comment: {original['comment']}"
            )
            return Response(
                {
                    "message": "Scheduled shift deleted successfully.",
                    "date": shift.date,
                },
                status=status.HTTP_200_OK,
            )

        elif request.method == "POST":
            # Cannot edit a shift for an inactive store
            if not shift.store.is_active:
                raise err.InactiveStoreError

            # Get other request data
            employee_id = util.clean_param_str(request.data.get("employee_id", None))
            role_id = util.clean_param_str(request.data.get("role_id", None))
            date = util.clean_param_str(request.data.get("date", None))
            start_time = util.clean_param_str(request.data.get("start_time", None))
            end_time = util.clean_param_str(request.data.get("end_time", None))
            comment = util.clean_param_str(request.data.get("comment", ""))

            if not all([employee_id, date, start_time, end_time]):
                return Response(
                    {"Error": "Missing required parameters."},
                    status=status.HTTP_428_PRECONDITION_REQUIRED,
                )

            try:
                employee_id = int(employee_id)
                if role_id:
                    role_id = int(role_id)
            except (ValueError, TypeError):
                return Response(
                    {"Error": "Employee and Role ID must be an integer."},
                    status=status.HTTP_412_PRECONDITION_FAILED,
                )

            try:
                date = datetime.strptime(date, "%Y-%m-%d").date()
                start_time = datetime.strptime(start_time, "%H:%M")
                end_time = datetime.strptime(end_time, "%H:%M")

                # Round times -- PASS DATETIME OBJ TO RETURN DATETIME OBJ -> get time
                start_time = util.round_datetime_minute(start_time).time()
                end_time = util.round_datetime_minute(end_time).time()
            except ValueError:
                return Response(
                    {
                        "Error": "All date-time data must be formed correctly (YYYY-MM-DD or HH:MM)"
                    },
                    status=status.HTTP_412_PRECONDITION_FAILED,
                )

            if comment:
                comment = comment.strip().replace("\n", "").replace("\t", "")
                if len(comment) > settings.SHIFT_COMMENT_MAX_LENGTH:
                    return Response(
                        {
                            "Error": f"Comment must be less than {settings.SHIFT_COMMENT_MAX_LENGTH} characters."
                        },
                        status=status.HTTP_412_PRECONDITION_FAILED,
                    )
                elif not re.match(settings.VALID_SHIFT_COMMENT_PATTERN, comment):
                    return Response(
                        {"Error": "Comment includes invalid characters."},
                        status=status.HTTP_412_PRECONDITION_FAILED,
                    )

            # Get the employee
            employee = User.objects.get(pk=int(employee_id))

            # Check not editing an OLD shift
            current_date = localtime(now()).date()
            current_time = localtime(now()).time()
            if date < current_date or (
                date == current_date and start_time <= current_time
            ):
                return Response(
                    {"Error": "Not authorised to update a past shift."},
                    status=status.HTTP_410_GONE,
                )

            # Check store has the role
            elif role_id and not shift.store.has_role(role=int(role_id)):
                return Response(
                    {"Error": "Not authorised to assign another store's role."},
                    status=status.HTTP_406_NOT_ACCEPTABLE,
                )

            # Check if employee is inactive
            elif not employee.is_active:
                raise err.InactiveUserError

            # Check the employee is assigned to the store
            elif not employee.is_associated_with_store(store=shift.store_id):
                return Response(
                    {
                        "Error": "Not authorised to assign an unassociated user to the shift."
                    },
                    status=status.HTTP_403_FORBIDDEN,
                )

            # Check times are acceptable
            elif end_time <= start_time:
                return Response(
                    {"Error": "A shift cannot have a end time before the start time."},
                    status=status.HTTP_412_PRECONDITION_FAILED,
                )
            elif not util.is_shift_duration_valid(
                start_time=start_time, end_time=end_time
            ):
                return Response(
                    {
                        "Error": f"A shift cannot be shorter than {settings.MINIMUM_SHIFT_LENGTH_ASSIGNMENT_MINS} minutes"
                    },
                    status=status.HTTP_412_PRECONDITION_FAILED,
                )

            # Check shift does not interfere with another one (i.e doesnt start right after another one - exception is over midnight break)
            elif util.employee_has_conflicting_shifts(
                employee_id=employee.id,
                store_id=shift.store_id,
                date=date,
                login=start_time,
                logout=end_time,
                exclude_shift_id=shift.id,
            ):
                return JsonResponse(
                    {
                        "Error": "Shift has interferes with another shift or has an inadequate gap between other shifts."
                    },
                    status=status.HTTP_409_CONFLICT,
                )

            update = False
            if shift.employee.id != employee.id:
                shift.employee = employee
                update = True

            # Handle cases of removing the role or adding a new role
            if role_id:
                if shift.role_id != role_id:
                    shift.role_id = int(role_id)
                    update = True
            else:
                if shift.role is not None:
                    shift.role = None
                    update = True

            if shift.date != date:
                shift.date = date
                update = True

            if shift.start_time != start_time:
                shift.start_time = start_time
                update = True

            if shift.end_time != end_time:
                shift.end_time = end_time
                update = True

            if shift.comment != comment:
                shift.comment = comment
                update = True

            if not update:
                return JsonResponse(
                    {"Error": "No changes detected."},
                    status=status.HTTP_418_IM_A_TEAPOT,
                )

            # Only save the DB if changes are made -> reduces DB load.
            shift.save()

            logger.info(
                f"Manager ID {manager.id} ({manager.first_name} {manager.last_name}) updated a SHIFT with ID {id} (for date {original['date']}) for the employee ID {shift.employee.id} ({shift.employee.first_name} {shift.employee.last_name}) under the store [{shift.store.code}])."
            )
            logger.debug(
                f"[UPDATE: SHIFT (ID: {original['id']})] Employee: {original['emp_name']} ({original['emp_id']}) → {shift.employee.first_name} {shift.employee.last_name} ({shift.employee.id}) -- Date: {original['date']} → {shift.date} -- Time: {original['start_time']} <> {original['end_time']} → {shift.start_time} <> {shift.end_time} -- Comment: {original['comment']} → {shift.comment if shift.comment else 'N/A'}"
            )
            return JsonResponse(
                {
                    # "employee_name": employee.first_name,
                    "employee_id": employee.id,
                    "date": shift.date,
                    "start_time": shift.start_time,
                    "end_time": shift.end_time,
                },
                status=status.HTTP_202_ACCEPTED,
            )

        # Never practically reached -> ignore this.
        return JsonResponse(
            {"Error": "Method not allowed."}, status=status.HTTP_405_METHOD_NOT_ALLOWED
        )

    except Shift.DoesNotExist:
        return Response(
            {"Error": f"Failed to get the shift for ID {id}."},
            status=status.HTTP_409_CONFLICT,
        )
    except err.NotAssociatedWithStoreAsManagerError:
        return Response(
            {"Error": "Not authorised to interact with this store's shift."},
            status=status.HTTP_403_FORBIDDEN,
        )
    except err.InactiveStoreError:
        return Response(
            {"Error": "Not authorised to interact with an inactive store's shift."},
            status=status.HTTP_403_FORBIDDEN,
        )
    except err.InactiveUserError:
        return Response(
            {
                "Error": "Cannot modify an inactive user's shift. This can only be done via exceptions."
            },
            status=status.HTTP_403_FORBIDDEN,
        )
    except err.StoreNotSchedulingCapable:
        return Response(
            {"Error": "Store does not have scheduling enabled."},
            status=status.HTTP_423_LOCKED,
        )
    except Exception as e:
        logger.critical(
            f"An error occured when trying to interact with a store's shift for shift ID {id} for method {request.method}, resulting in the error: {str(e)}\n{traceback.format_exc()}"
        )
        return Response(
            {"Error": "Internal error."},
            status=status.HTTP_500_INTERNAL_SERVER_ERROR,
        )


@api_manager_required
@api_view(["PUT"])
@renderer_classes([JSONRenderer])
def create_store_shift(request, store_id):
    try:
        manager = util.api_get_user_object_from_session(request)
        store = Store.objects.get(pk=store_id)

        employee_id = util.clean_param_str(request.data.get("employee_id", None))
        role_id = util.clean_param_str(request.data.get("role_id", None))
        date = util.clean_param_str(request.data.get("date", None))
        start_time = util.clean_param_str(request.data.get("start_time", None))
        end_time = util.clean_param_str(request.data.get("end_time", None))
        comment = util.clean_param_str(request.data.get("comment", ""))

        if not all([employee_id, date, start_time, end_time]):
            return Response(
                {"Error": "Missing required parameters."},
                status=status.HTTP_428_PRECONDITION_REQUIRED,
            )

        try:
            employee_id = int(employee_id)
            if role_id:
                role_id = int(role_id)
        except (ValueError, TypeError):
            return Response(
                {"Error": "Employee and Role ID must be an integer."},
                status=status.HTTP_412_PRECONDITION_FAILED,
            )

        try:
            date = datetime.strptime(date, "%Y-%m-%d").date()
            start_time = datetime.strptime(start_time, "%H:%M")
            end_time = datetime.strptime(end_time, "%H:%M")

            # Round times -- PASS DATETIME OBJ TO RETURN DATETIME OBJ -> get time
            start_time = util.round_datetime_minute(start_time).time()
            end_time = util.round_datetime_minute(end_time).time()
        except ValueError:
            return Response(
                {"Error": "Incorrect date/time format."},
                status=status.HTTP_412_PRECONDITION_FAILED,
            )

        if comment:
            comment = comment.strip().replace("\n", "").replace("\t", "")
            if len(comment) > settings.SHIFT_COMMENT_MAX_LENGTH:
                return Response(
                    {
                        "Error": f"Comment must be less than {settings.SHIFT_COMMENT_MAX_LENGTH} characters."
                    },
                    status=status.HTTP_412_PRECONDITION_FAILED,
                )
            elif not re.match(settings.VALID_SHIFT_COMMENT_PATTERN, comment):
                return Response(
                    {"Error": "Comment includes invalid characters."},
                    status=status.HTTP_412_PRECONDITION_FAILED,
                )

        employee = User.objects.get(pk=int(employee_id))

        if not manager.is_manager(store=store.id):
            raise err.NotAssociatedWithStoreAsManagerError
        elif not store.is_active:
            raise err.InactiveStoreError
        elif not store.is_scheduling_enabled:
            raise err.StoreNotSchedulingCapable
        elif not employee.is_active:
            raise err.InactiveUserError
        elif role_id and not store.has_role(role=int(role_id)):
            return Response(
                {"Error": "Role not associated with this store."},
                status=status.HTTP_406_NOT_ACCEPTABLE,
            )

        elif not employee.is_associated_with_store(store.id):
            return Response(
                {
                    "Error": "Not authorised to create a shift for an unassociated employee."
                },
                status=status.HTTP_403_FORBIDDEN,
            )

        now_datetime = localtime(now())
        if date < now_datetime.date() or (
            date == now_datetime.date() and start_time <= now_datetime.time()
        ):
            return Response(
                {"Error": "Cannot create a shift in the past."},
                status=status.HTTP_412_PRECONDITION_FAILED,
            )

        # Check times are acceptable
        elif end_time <= start_time:
            return Response(
                {"Error": "A shift cannot have a end time before the start time."},
                status=status.HTTP_412_PRECONDITION_FAILED,
            )

        elif not util.is_shift_duration_valid(start_time=start_time, end_time=end_time):
            return Response(
                {
                    "Error": f"A shift cannot be shorter than {settings.MINIMUM_SHIFT_LENGTH_ASSIGNMENT_MINS} minutes"
                },
                status=status.HTTP_412_PRECONDITION_FAILED,
            )

        # Check shift does not interfere with another one (i.e doesnt start right after another one - exception is over midnight break)
        elif util.employee_has_conflicting_shifts(
            employee_id=employee.id,
            store_id=store.id,
            date=date,
            login=start_time,
            logout=end_time,
        ):
            return JsonResponse(
                {
                    "Error": "Shift has interferes with another shift or has an inadequate gap between other shifts."
                },
                status=status.HTTP_409_CONFLICT,
            )

        # Create the shift
        shift = Shift.objects.create(
            store=store,
            employee=employee,
            role_id=None if not role_id else role_id,
            date=date,
            start_time=start_time,
            end_time=end_time,
            comment=comment,
        )

        logger.info(
            f"Manager ID {manager.id} ({manager.first_name} {manager.last_name}) created a SHIFT for employee ID {employee.id} ({employee.first_name} {employee.last_name}) on {date} at store [{store.code}]."
        )
        logger.debug(
            f"[CREATE: SHIFT (ID: {shift.id})] Employee: {employee.first_name} {employee.last_name} ({shift.employee.id}) -- Date: {shift.date} -- Time: {shift.start_time} <> {shift.end_time}"
        )
        return Response(
            {
                "id": shift.id,
                "date": shift.date,
                "start_time": shift.start_time,
                "end_time": shift.end_time,
            },
            status=status.HTTP_201_CREATED,
        )

    except User.DoesNotExist:
        return Response(
            {"Error": f"Employee with ID {employee_id} does not exist."},
            status=status.HTTP_404_NOT_FOUND,
        )
    except Store.DoesNotExist:
        return Response(
            {"Error": f"Store with ID {store_id} does not exist."},
            status=status.HTTP_404_NOT_FOUND,
        )
    except err.NotAssociatedWithStoreAsManagerError:
        return Response(
            {"Error": "Not authorised create a shift for this store."},
            status=status.HTTP_403_FORBIDDEN,
        )
    except err.InactiveStoreError:
        return Response(
            {"Error": "Not authorised create a shift for an inactive store."},
            status=status.HTTP_403_FORBIDDEN,
        )
    except err.InactiveUserError:
        return Response(
            {"Error": "Not authorised create a shift for an inactive user."},
            status=status.HTTP_403_FORBIDDEN,
        )
    except err.StoreNotSchedulingCapable:
        return Response(
            {"Error": "Store does not have scheduling enabled."},
            status=status.HTTP_423_LOCKED,
        )
    except Exception as e:
        logger.critical(f"Error creating shift: {str(e)}\n{traceback.format_exc()}")
        return Response(
            {"Error": "Internal error."}, status=status.HTTP_500_INTERNAL_SERVER_ERROR
        )


@api_manager_required
@api_view(["POST", "PATCH"])
@renderer_classes([JSONRenderer])
def manage_store_exception(request, exception_id):
    """
    POST -> Approve the ACTIVITY and over-write the rostered SHIFT (schedule)
    PATCH -> Approve the ACTIVITY, BUT, update the activity login/logout times and over-write the rostered SHIFT (schedule)
    """
    try:
        manager = util.api_get_user_object_from_session(request)
        exception = ShiftException.objects.select_related("activity__store").get(
            id=exception_id
        )
        login_time = util.clean_param_str(request.data.get("login_time", None))
        logout_time = util.clean_param_str(request.data.get("logout_time", None))
        role_id = util.clean_param_str(request.data.get("role_id", None))
        comment = util.clean_param_str(request.data.get("comment", ""))

        store = exception.get_store()

        if not store.is_active:
            raise err.InactiveStoreError
        elif not manager.is_manager(store=store.id):
            raise err.NotAssociatedWithStoreAsManagerError
        elif exception.is_approved:
            raise err.ShiftExceptionAlreadyApprovedError

        # POST -> APPROVE EXCEPTION (no updates to activity data needed)
        if request.method == "POST":
            with transaction.atomic():
                controllers.approve_exception(exception=exception_id)

                logger.info(
                    f"Manager ID {manager.id} ({manager.first_name} {manager.last_name}) APPROVED exception ID {exception.id} for store [{store.code}] with reason '{exception.reason.upper()}'."
                )
                logger.debug(
                    f"[UPDATE: SHIFTEXCEPTION (ID: {exception.id})] [APRV] Shift ID: {exception.shift_id if exception.shift else 'N/A'} -- Activity ID: {exception.activity_id if exception.activity else 'N/A'} -- Reason: {exception.reason.upper()}"
                )

        # PATCH -> UPDATE THE ACTIVITY THEN APPROVE EXCEPTION
        elif request.method == "PATCH":
            if not all([login_time, logout_time]):
                return Response(
                    {"Error": "Missing required parameters."},
                    status=status.HTTP_428_PRECONDITION_REQUIRED,
                )

            try:
                # Safely parse time strings (HH:MM or HH:MM:SS)
                login = time.fromisoformat(login_time)
                logout = time.fromisoformat(logout_time)
            except ValueError:
                return Response(
                    {"Error": "Invalid datetime format. Expected HH:MM or HH:MM:SS."},
                    status=status.HTTP_412_PRECONDITION_FAILED,
                )

            if comment:
                comment = comment.strip().replace("\n", "").replace("\t", "")
                if len(comment) > settings.SHIFT_COMMENT_MAX_LENGTH:
                    return Response(
                        {
                            "Error": f"Comment must be less than {settings.SHIFT_COMMENT_MAX_LENGTH} characters."
                        },
                        status=status.HTTP_412_PRECONDITION_FAILED,
                    )
                elif not re.match(settings.VALID_SHIFT_COMMENT_PATTERN, comment):
                    return Response(
                        {"Error": "Comment includes invalid characters."},
                        status=status.HTTP_412_PRECONDITION_FAILED,
                    )

            # Make sure activity is there
            activity = exception.activity
            if not activity:
                raise Exception(
                    "Cannot update activity times — exception is not linked to an activity."
                )
            elif not activity.login_time and not activity.logout_time:
                raise err.IncompleteActivityError

            # Ensure the role given is valid and usable
            elif role_id:
                try:
                    role_id = int(role_id)
                    if not activity.store.has_role(role=int(role_id)):
                        return Response(
                            {"Error": "Not authorised to assign another store's role."},
                            status=status.HTTP_406_NOT_ACCEPTABLE,
                        )
                except ValueError:  # No need to check for Role.DoesNotExist
                    return Response(
                        {"Error": "Role ID must be a valid integer."},
                        status=status.HTTP_412_PRECONDITION_FAILED,
                    )

            # Construct new datetime values by combining the original date with new time values
            login_dt = localtime(activity.login_timestamp).replace(
                hour=login.hour, minute=login.minute, second=login.second, microsecond=0
            )
            logout_dt = localtime(activity.logout_timestamp).replace(
                hour=logout.hour,
                minute=logout.minute,
                second=logout.second,
                microsecond=0,
            )

            # Round as required
            login_dt_rounded = util.round_datetime_minute(login_dt)
            logout_dt_rounded = util.round_datetime_minute(logout_dt)

            original = {
                "id": activity.id,
                "login_time": localtime(activity.login_time),
                "login_timestamp": localtime(activity.login_timestamp),
                "logout_time": localtime(activity.logout_time),
                "logout_timestamp": localtime(activity.logout_timestamp),
                "shift_length_mins": activity.shift_length_mins,
            }

            # Update the activity with the new times provided
            with transaction.atomic():
                delta = logout_dt_rounded - login_dt_rounded
                activity.login_time = login_dt_rounded
                activity.login_timestamp = login_dt
                activity.logout_time = logout_dt_rounded
                activity.logout_timestamp = logout_dt
                activity.shift_length_mins = int(delta.total_seconds() // 60)
                activity.save()

                controllers.approve_exception(
                    exception=exception.id, override_role_id=role_id, comment=comment
                )

                logger.info(
                    f"Manager ID {manager.id} ({manager.first_name} {manager.last_name}) updated an ACTIVITY with ID {activity.id} for the employee ID {activity.employee.id} under the store ID [{activity.store_id}]) when APPROVING an EXCEPTION."
                )
                logger.debug(
                    f"[UPDATE: ACTIVITY (ID: {activity.id})] [EXCEP-APRV] Login: {original['login_time']} ({original['login_timestamp']}) → {activity.login_time} ({activity.login_timestamp}) -- Logout: {original['logout_time']} ({original['logout_timestamp']}) → {activity.logout_time} ({activity.logout_timestamp}) -- Shift Length: {original['shift_length_mins']} → {activity.shift_length_mins}"
                )

                logger.info(
                    f"Manager ID {manager.id} ({manager.first_name} {manager.last_name}) APPROVED exception ID {exception.id} for store [{store.code}] with reason '{exception.reason.upper()}'."
                )
                logger.debug(
                    f"[UPDATE: SHIFTEXCEPTION (ID: {exception.id})] [APRV] Shift ID: {exception.shift_id if exception.shift else 'N/A'} -- Activity ID: {exception.activity_id if exception.activity else 'N/A'} -- Reason: {exception.reason.upper()}"
                )

        # Never practically reached -> ignore this.
        else:
            return JsonResponse(
                {"Error": "Method not allowed."},
                status=status.HTTP_405_METHOD_NOT_ALLOWED,
            )

        return JsonResponse(
            {"exception_id": exception_id}, status=status.HTTP_202_ACCEPTED
        )

    except err.IncompleteActivityError:
        return Response(
            {"Error": "Cannot approve an exception related to an unfinished shift."},
            status=status.HTTP_409_CONFLICT,
        )
    except err.ShiftExceptionAlreadyApprovedError:
        return Response(
            {"Error": "Exception is already approved."},
            status=status.HTTP_406_NOT_ACCEPTABLE,
        )
    except ShiftException.DoesNotExist:
        return Response(
            {"Error": f"Exception with ID {exception_id} does not exist."},
            status=status.HTTP_404_NOT_FOUND,
        )
    except err.NotAssociatedWithStoreAsManagerError:
        return Response(
            {"Error": "Not authorised interact with exceptions of this store."},
            status=status.HTTP_403_FORBIDDEN,
        )
    except err.InactiveStoreError:
        return Response(
            {"Error": "Not authorised interact with exceptions of an inactive store."},
            status=status.HTTP_403_FORBIDDEN,
        )
    except Exception as e:
        logger.critical(
            f"Error approving exception ID {exception_id}: {str(e)}\n{traceback.format_exc()}"
        )
        return Response(
            {"Error": "Internal error."}, status=status.HTTP_500_INTERNAL_SERVER_ERROR
        )


# --- EXCEPTIONS ---
@api_manager_required
@api_view(["GET"])
@renderer_classes([JSONRenderer])
def list_store_exceptions(request, store_id):
    try:
        manager = util.api_get_user_object_from_session(request)
        store = Store.objects.get(pk=store_id)

        # Get params
        offset, limit = util.get_pagination_values_from_request(request)
        get_unapproved = util.str_to_bool(
            request.query_params.get("get_unapproved", "True")
        )

        # Check user is authorised
        if not manager.is_manager(store=store.id):
            raise err.NotAssociatedWithStoreAsManagerError

        elif not store.is_active and not manager.is_hidden:
            raise err.InactiveStoreError

        # Get the exceptions
        info, total = controllers.get_store_exceptions(
            store=store, get_unapproved=get_unapproved, offset=offset, limit=limit
        )

        return Response(
            {
                "store_id": store_id,
                "total": total,
                "offset": offset,
                "limit": limit,
                "exceptions": info,
            },
            status=status.HTTP_200_OK,
        )

    except Store.DoesNotExist:
        return Response(
            {"Error": f"Store with ID {store_id} does not exist."},
            status=status.HTTP_404_NOT_FOUND,
        )
    except err.NotAssociatedWithStoreAsManagerError:
        return Response(
            {"Error": "Not authorised get exceptions for this store."},
            status=status.HTTP_403_FORBIDDEN,
        )
    except err.InactiveStoreError:
        return Response(
            {"Error": "Not authorised get exceptions for an inactive store."},
            status=status.HTTP_403_FORBIDDEN,
        )
    except Exception as e:
        logger.critical(
            f"Error listing store ID {store_id}'s ShiftExceptions: {str(e)}\n{traceback.format_exc()}"
        )
        return Response(
            {"Error": "Internal error."}, status=status.HTTP_500_INTERNAL_SERVER_ERROR
        )


# --- COPY WEEK ---
@api_manager_required
@api_view(["POST"])
@renderer_classes([JSONRenderer])
def copy_week_schedule(request, store_id):
    """
    Copies only non-conflicting shifts from a source week to the next week for a specific store.
    Does not delete existing shifts.
    """
    try:
        manager = util.api_get_user_object_from_session(request=request)
        store = Store.objects.get(pk=store_id)
        source_week = util.clean_param_str(request.data.get("source_week", None))
        target_week = util.clean_param_str(request.data.get("target_week", None))
        override_shifts = util.str_to_bool(request.data.get("override_shifts", "false"))
        include_unscheduled = util.str_to_bool(
            request.data.get("include_unscheduled", "false")
        )

        if not source_week or not target_week:
            return Response(
                {"Error": "Missing target or source week in request."},
                status=status.HTTP_428_PRECONDITION_REQUIRED,
            )

        try:
            source_week = util.get_week_start(date.fromisoformat(source_week))
            target_week = util.get_week_start(date.fromisoformat(target_week))
        except ValueError:
            return Response(
                {"Error": "Incorrect date format. Must be in ISO YYYY-MM-DD format."},
                status=status.HTTP_412_PRECONDITION_FAILED,
            )

        if not store.is_active:
            raise err.InactiveStoreError
<<<<<<< HEAD
        elif not store.is_scheduling_enabled:
            raise err.StoreNotSchedulingCapable
        elif not manager.is_associated_with_store(store=store.id):
            raise err.NotAssociatedWithStoreError
=======
        elif not manager.is_manager(store=store.id):
            raise err.NotAssociatedWithStoreAsManagerError
>>>>>>> e20a580c
        elif target_week <= localtime(now()).date():
            return Response(
                {"Error": "Cannot copy schedules into a past week."},
                status=status.HTTP_406_NOT_ACCEPTABLE,
            )

        results = controllers.copy_week_schedule(
            store=store,
            source_week=source_week,
            target_week=target_week,
            override_shifts=override_shifts,
            include_unscheduled=include_unscheduled,
        )

        logger.info(
            f"Manager ID {manager.id} ({manager.first_name} {manager.last_name}) copied a schedule week {source_week} -> {target_week} for store [{store.code}] [Override: {'YES' if override_shifts else 'NO'}]"
        )
        logger.debug(
            f"[COPY: SHIFTs] Source Wk: {source_week} -- Target Wk: {target_week} -- Override: {'YES' if override_shifts else 'NO'} -- # Created: {results['created']} -- # Updated: {results['updated']} -- # Skipped: {results['skipped']} -- Total: {results['total']}"
        )
        return Response(
            {"results": results, "target_week": target_week},
            status=status.HTTP_202_ACCEPTED,
        )

    except Store.DoesNotExist:
        return Response(
            {"Error": f"Store with ID {store_id} does not exist."},
            status=status.HTTP_404_NOT_FOUND,
        )
    except err.NotAssociatedWithStoreAsManagerError:
        return Response(
            {"Error": "Not authorised modify the schedule for this store."},
            status=status.HTTP_403_FORBIDDEN,
        )
    except err.InactiveStoreError:
        return Response(
            {"Error": "Not authorised to modify the schedule for an inactive store."},
            status=status.HTTP_403_FORBIDDEN,
        )
    except err.StoreNotSchedulingCapable:
        return Response(
            {"Error": "Store does not have scheduling enabled."},
            status=status.HTTP_423_LOCKED,
        )
    except DatabaseError as e:
        logger.critical(
            f"A database error occured when trying to copy a schedule week ({source_week} -> {target_week}) [override: {'YES' if override_shifts else 'NO'}]: {str(e)}\n{traceback.format_exc()}"
        )
        return Response(
            {
                "Error": "Failed to copy schedule week due to internal database errors. Please contact an admin."
            },
            status=status.HTTP_423_LOCKED,
        )
    except Exception as e:
        logger.critical(
            f"An error occurred during copy_week_schedule: {str(e)}\n{traceback.format_exc()}"
        )
        return Response(
            {"Error": "An internal error occurred while copying the schedule."},
            status=status.HTTP_500_INTERNAL_SERVER_ERROR,
        )


################################### SHIFT COVERING ######################################################################


@api_employee_required
@api_view(["POST", "PATCH"])  # POST=REQUEST FROM STORE, PATCH=REQUEST FROM USER
@renderer_classes([JSONRenderer])
def request_shift_cover(request, shift_id):
    try:
        employee = util.api_get_user_object_from_session(request)
        shift = Shift.objects.select_related("store").get(pk=shift_id)
        selected_employee_id = util.clean_param_str(
            request.data.get("selected_employee_id", None)
        )

        if not shift.store.is_active:
            raise err.InactiveStoreError
        elif employee.id != shift.employee_id:
            return Response(
                {"Error": "Can only interact with your own shifts."},
                status=status.HTTP_403_FORBIDDEN,
            )
        elif shift.shift_requests.filter(
            status__in=[
                ShiftRequest.Status.PENDING,
                ShiftRequest.Status.ACCEPTED,
            ]
        ).exists():
            return Response(
                {"Error": "An active cover request already exists for this shift."},
                status=status.HTTP_409_CONFLICT,
            )
        elif shift.date <= localtime(now()).date():
            return Response(
                {"Error": "Cover requests can only be made for future shifts."},
                status=status.HTTP_412_PRECONDITION_FAILED,
            )

        # POST -> REQUEST COVER FROM THE WHOLE STORE
        if request.method == "POST":
            # Create a cover request
            req = ShiftRequest.objects.create(
                type=ShiftRequest.Type.COVER,
                requester=employee,
                store=shift.store,
                shift=shift,
            )

        # PATCH -> REQUEST COVER FROM THE SELECTED EMPLOYEE
        elif request.method == "PATCH":
            if not selected_employee_id:
                return Response(
                    {"Error": "Missing `selected_employee_id` in request."},
                    status=status.HTTP_428_PRECONDITION_REQUIRED,
                )

            # Get user object to check if they're active
            selected_employee = User.objects.get(pk=int(selected_employee_id))
            if not selected_employee.is_active:
                raise err.InactiveUserError

            elif selected_employee.id == employee.id:
                return Response(
                    {"Error": "Cannot select yourself to cover the shift."},
                    status=status.HTTP_412_PRECONDITION_FAILED,
                )

            # Check selected user is assigned to store
            elif (
                not shift.store.is_associated_with_user(selected_employee.id)
                or selected_employee.is_hidden
            ):
                return Response(
                    {"Error": "Selected employee is not associated to the store."},
                    status=status.HTTP_412_PRECONDITION_FAILED,
                )

            # Create a cover request
            req = ShiftRequest.objects.create(
                type=ShiftRequest.Type.SWAP,
                requester=employee,
                target_user=selected_employee,
                store=shift.store,
                shift=shift,
            )

        logger.info(
            f"User ID {employee.id} ({employee.first_name} {employee.last_name}) requested COVER for shift ID {shift.id} from {f'[{shift.store.code}]' if request.method == 'POST' else f'Employee ID {selected_employee_id}'}."
        )
        logger.debug(
            f"[CREATE: SHIFTREQUEST (ID: {req.id})] Shift ID: {shift.id} -- Type: {req.type.upper()} -- Store Code: {shift.store.code} -- Target User ID: {selected_employee_id}"
        )
        return JsonResponse(
            {"shift_id": shift_id, "request_id": req.id}, status=status.HTTP_201_CREATED
        )

    except ValueError:
        return Response(
            {"Error": "A invalid value was passed in the request."},
            status=status.HTTP_400_BAD_REQUEST,
        )
    except Shift.DoesNotExist:
        return Response(
            {"Error": f"Shift with ID {shift_id} does not exist."},
            status=status.HTTP_404_NOT_FOUND,
        )
    except err.InactiveStoreError:
        return Response(
            {"Error": "Not authorised interact with an inactive store."},
            status=status.HTTP_403_FORBIDDEN,
        )
    except err.InactiveUserError:
        return Response(
            {"Error": "Not authorised interact with an inactive user account."},
            status=status.HTTP_403_FORBIDDEN,
        )
    except Exception as e:
        logger.critical(
            f"Error requesting cover for shift ID {shift_id}: {str(e)}\n{traceback.format_exc()}"
        )
        return Response(
            {"Error": "Internal error."}, status=status.HTTP_500_INTERNAL_SERVER_ERROR
        )


@api_employee_required
@api_view(
    ["POST", "PUT", "PATCH", "DELETE"]
)  # POST=ACCEPT, PUT=MANAGER APPROV, PATCH=REJECT, DELETE=DELETE/CANCEL
@renderer_classes([JSONRenderer])
def manage_shift_request(request, req_id):
    try:
        employee = util.api_get_user_object_from_session(request)
        req = ShiftRequest.objects.select_related("shift", "shift__store").get(
            pk=req_id
        )

        if not req.shift.store.is_active:
            raise err.InactiveStoreError
        if not req.shift.store.is_associated_with_user(employee):
            raise err.NotAssociatedWithStoreError

        # POST -> REQUESTING EMPLOYEE ACCEPTS THE COVER
        if request.method == "POST":
            # Ensure request can be covered
            if req.status != ShiftRequest.Status.PENDING:
                return Response(
                    {"Error": "Can only accept a PENDING request."},
                    status=status.HTTP_403_FORBIDDEN,
                )

            # Ensure user isnt covering for themselves
            elif employee.id == req.requester_id:
                return Response(
                    {"Error": "Cannot accept your own request."},
                    status=status.HTTP_412_PRECONDITION_FAILED,
                )

            # Ensure cover acceptance happens before current date of shift
            elif req.shift.date <= localtime(now()).date():
                return Response(
                    {"Error": "Can only accept future shifts."},
                    status=status.HTTP_412_PRECONDITION_FAILED,
                )

            # Update request
            req.target_user_id = employee.id
            req.status = ShiftRequest.Status.ACCEPTED
            req.save()

        # PUT -> MANAGER APPROVES THE COVER -> UPDATE SHIFT
        elif request.method == "PUT":
            # Ensure user is manager
            if not employee.is_manager:
                return Response(
                    {"Error": "Not authorised to approve a shift request."},
                    status=status.HTTP_403_FORBIDDEN,
                )

            elif req.status != ShiftRequest.Status.ACCEPTED:
                return Response(
                    {"Error": "Can only approve ACCEPTED shift requests."},
                    status=status.HTTP_409_CONFLICT,
                )

            elif not req.target_user:
                raise Exception(
                    "Could not APPROVE SHIFT REQUEST due to request missing `target_user` field."
                )

            if util.employee_has_conflicting_shifts(
                employee_id=req.target_user.id,
                store_id=req.shift.store.id,
                date=req.shift.date,
                login=req.shift.start_time,
                logout=req.shift.end_time,
            ):
                return Response(
                    {
                        "Error": f"{req.target_user.first_name} already has a conflicting shift at this time. Cannot approve swap."
                    },
                    status=status.HTTP_409_CONFLICT,
                )

            # DELETE RELAVENT EXCEPTIONS (IF MANAGER DIDNT APPROVE BEFORE SHIFT WAS WORKED)
            # then UPDATE SHIFT
            # then IF IN PAST -> CHECK EXCEPTIONS
            with transaction.atomic():
                try:
                    excep = ShiftException.objects.get(shift=req.shift)
                    excep.delete()
                except ShiftException.DoesNotExist:
                    pass

                req.shift.employee = (
                    req.target_user
                )  ### THIS IS NIAVE -> Need to check no conflicting shift/exception exists
                req.shift.save()
                req.status = ShiftRequest.Status.APPROVED
                req.save()

                # If shift in past -> check for exception
                shift_dt = make_aware(
                    datetime.combine(req.shift.date, req.shift.end_time)
                )
                if shift_dt < localtime(now()):
                    controllers.link_activity_to_shift(shift=req.shift_id)

        # PATCH -> MANAGER/TARGET USER REJECTS REQUEST
        elif request.method == "PATCH":
            if req.status not in [
                ShiftRequest.Status.PENDING,
                ShiftRequest.Status.ACCEPTED,
            ]:
                return Response(
                    {"Error": "Can only reject PENDING or ACCEPTED requests."},
                    status=status.HTTP_424_FAILED_DEPENDENCY,
                )

            # Only target user OR manager can reject request
            elif not (employee.id == req.target_user_id or employee.is_manager):
                return Response(
                    {"Error": "Not authorised to reject the request."},
                    status=status.HTTP_403_FORBIDDEN,
                )

            req.status = ShiftRequest.Status.REJECTED
            req.save()

        # DELETE -> MANAGER/REQUESTING USER DELETES IT IN `PENDING` STATE
        elif request.method == "DELETE":
            # Ensure user is MANAGER or AUTHORING user
            if not (req.requester_id == employee.id or employee.is_manager):
                return Response(
                    {"Error": "Not authorised to delete a shift request."},
                    status=status.HTTP_403_FORBIDDEN,
                )

            if req.status != ShiftRequest.Status.PENDING:
                return Response(
                    {"Error": "Can only delete PENDING requests."},
                    status=status.HTTP_424_FAILED_DEPENDENCY,
                )

            req.delete()

        return Response({"request_id": req.id}, status=status.HTTP_202_ACCEPTED)

    except ValueError:
        return Response(
            {"Error": "A invalid value was passed in the request."},
            status=status.HTTP_400_BAD_REQUEST,
        )
    except Shift.DoesNotExist:
        return Response(
            {"Error": f"Shift Request with ID {req_id} does not exist."},
            status=status.HTTP_404_NOT_FOUND,
        )
    except err.InactiveStoreError:
        return Response(
            {"Error": "Not authorised interact with an inactive store."},
            status=status.HTTP_403_FORBIDDEN,
        )
    except err.NotAssociatedWithStoreError:
        return Response(
            {"Error": "Cannot interact with an unassociated store's shift request."},
            status=status.HTTP_403_FORBIDDEN,
        )
    except Exception as e:
        logger.critical(
            f"Error managing Shift Request ID {req_id} [Method: {request.method}]: {str(e)}\n{traceback.format_exc()}"
        )
        return Response(
            {"Error": "Internal error."}, status=status.HTTP_500_INTERNAL_SERVER_ERROR
        )


@api_employee_required
@api_view(["GET"])
@renderer_classes([JSONRenderer])
def list_shift_requests(request):
    """
    Lists shift requests based on the new consolidated view types.
    ?view=pending | active | approval | history
    """
    try:
        user = util.api_get_user_object_from_session(request)
        view_type = request.query_params.get("view", "pending")

        user_stores = Store.objects.filter(user_access__user=user)
        qs = ShiftRequest.objects.none()

        if view_type == "pending":

            sent_and_pending = Q(requester=user, status=ShiftRequest.Status.PENDING)
            involving_and_accepted = Q(status=ShiftRequest.Status.ACCEPTED) & (
                Q(requester=user) | Q(target_user=user)
            )

            qs = ShiftRequest.objects.filter(
                sent_and_pending | involving_and_accepted
            ).distinct()

        elif view_type == "active":
            # Shows requests the current user can act on: direct requests TO them or open pool requests.
            direct_requests = Q(target_user=user, status=ShiftRequest.Status.PENDING)
            pool_requests = Q(
                store__in=user_stores,
                type=ShiftRequest.Type.COVER,
                status=ShiftRequest.Status.PENDING,
            )
            qs = ShiftRequest.objects.filter(direct_requests | pool_requests).exclude(
                requester=user
            )

        elif view_type == "approval" and user.is_manager:
            # Manager-only view for requests that have been accepted and need final approval.
            qs = ShiftRequest.objects.filter(
                store__in=user_stores, status=ShiftRequest.Status.ACCEPTED
            )

        elif view_type == "history":
            # If the user is a manager, show all history for their associated stores.
            if user.is_manager:
                qs = ShiftRequest.objects.filter(
                    store__in=user_stores,
                    status__in=[
                        ShiftRequest.Status.APPROVED,
                        ShiftRequest.Status.REJECTED,
                        ShiftRequest.Status.CANCELLED,
                    ],
                ).distinct()
            else:
                qs = (
                    ShiftRequest.objects.filter(Q(requester=user) | Q(target_user=user))
                    .filter(
                        status__in=[
                            ShiftRequest.Status.APPROVED,
                            ShiftRequest.Status.REJECTED,
                            ShiftRequest.Status.CANCELLED,
                        ]
                    )
                    .distinct()
                )

        requests_data = []
        for req in qs.select_related(
            "requester", "target_user", "shift", "shift__role", "store"
        ):

            if not req.shift:
                continue

            requests_data.append(
                {
                    "id": req.id,
                    "type": req.type,
                    "status": req.status,
                    "requester_name": f"{req.requester.first_name} {req.requester.last_name}",
                    "target_name": (
                        f"{req.target_user.first_name} {req.target_user.last_name}"
                        if req.target_user
                        else None
                    ),
                    "shift_id": req.shift.id,
                    "shift_date": req.shift.date.isoformat(),
                    "shift_start_time": req.shift.start_time.strftime("%H:%M"),
                    "shift_end_time": req.shift.end_time.strftime("%H:%M"),
                    "shift_role_name": req.shift.role.name if req.shift.role else None,
                    "store_name": req.store.name if req.store else None,
                    "is_manager": user.is_manager,
                    "current_user_id": user.id,
                    "requester_id": req.requester_id,
                    "target_user_id": req.target_user_id,
                }
            )

        return Response({"requests": requests_data}, status=status.HTTP_200_OK)

    except Exception as e:
        logger.critical(f"Error listing shift requests: {str(e)}")
        return Response(
            {"Error": "Internal error."}, status=status.HTTP_500_INTERNAL_SERVER_ERROR
        )<|MERGE_RESOLUTION|>--- conflicted
+++ resolved
@@ -3133,8 +3133,7 @@
         shift = Shift.objects.select_related("store", "employee", "role").get(pk=id)
 
         # Ensure manager is authorised
-<<<<<<< HEAD
-        if not manager.is_manager and (
+        if not manager.is_manager(store=shift.store.id) and (
             request.method != "GET"
             or shift.employee_id != manager.id
             or shift.is_deleted
@@ -3143,13 +3142,6 @@
                 {"Error": "Not authorised to make this request."},
                 status=status.HTTP_403_FORBIDDEN,
             )
-        elif not manager.is_associated_with_store(store=shift.store.id):
-            raise err.NotAssociatedWithStoreError
-=======
-        if not manager.is_manager(store=shift.store.id):
-            raise err.NotAssociatedWithStoreAsManagerError
-
->>>>>>> e20a580c
         elif not shift.store.is_active and not manager.is_hidden:
             raise err.InactiveStoreError
         elif not shift.store.is_scheduling_enabled and request.method != "GET":
@@ -3928,15 +3920,8 @@
 
         if not store.is_active:
             raise err.InactiveStoreError
-<<<<<<< HEAD
-        elif not store.is_scheduling_enabled:
-            raise err.StoreNotSchedulingCapable
         elif not manager.is_associated_with_store(store=store.id):
             raise err.NotAssociatedWithStoreError
-=======
-        elif not manager.is_manager(store=store.id):
-            raise err.NotAssociatedWithStoreAsManagerError
->>>>>>> e20a580c
         elif target_week <= localtime(now()).date():
             return Response(
                 {"Error": "Cannot copy schedules into a past week."},
