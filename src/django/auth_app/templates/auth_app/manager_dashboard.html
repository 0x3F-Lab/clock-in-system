{% extends "auth_app/base.html" %}
{% block title %}Pizza Clock-in || Manager Dashboard{% endblock %}

{% block content_container_class %}my-5{% endblock %}
{% block content %}
<div class="container py-5">
  <div class="text-center mb-5">
    <h1 class="fw-bold">Manager Dashboard</h1>
    <p class="lead">Logged in as: <strong>{{ request.session.name|default:"ERROR LOADING USER" }}</strong></p>
  </div>

  <div class="row row-cols-1 row-cols-md-2 row-cols-lg-3 g-4 justify-content-center">

    <div class="col">
      <a href="{% url 'manage_employee_details' %}" class="card card-link dashboard-tile h-100 border-0 text-center text-white text-decoration-none">
        <div class="card-body">
          <i class="fa-solid fa-users fa-2x mb-3"></i>
          <h5 class="card-title">Employee Details</h5>
          <p class="card-text">View and manage employee accounts.</p>
        </div>
      </a>
    </div>
    
    <div class="col">
      <a href="{% url 'manage_shift_logs' %}" class="card card-link dashboard-tile h-100 border-0 text-center text-white text-decoration-none">
        <div class="card-body">
          <i class="fa-solid fa-clock fa-2x mb-3"></i>
          <h5 class="card-title">Shift Logs</h5>
          <p class="card-text">Review and edit employee shift history.</p>
        </div>
      </a>
    </div>
    
    <div class="col">
      <a href="{% url 'account_summary' %}" class="card card-link dashboard-tile h-100 border-0 text-center text-white text-decoration-none">
        <div class="card-body">
          <i class="fa-solid fa-file-invoice fa-2x mb-3"></i>
          <h5 class="card-title">Account Summary</h5>
          <p class="card-text">Summarise employee hours, deliveries, and more.</p>
        </div>
      </a>
    </div>

    <div class="col">
      <a href="{% url 'manage_stores' %}" class="card card-link dashboard-tile h-100 border-0 text-center text-white text-decoration-none">
        <div class="card-body">
          <i class="fa-solid fa-shop fa-2x mb-3"></i>
          <h5 class="card-title">Manage Stores</h5>
          <p class="card-text">Manage associated store information.</p>
        </div>
      </a>
    </div>

    <div class="col">
      <a href="{% url 'schedule_dashboard' %}" class="card card-link dashboard-tile h-100 border-0 text-center text-white text-decoration-none">
        <div class="card-body">
          <i class="fa-solid fa-clipboard-user fa-2x mb-3"></i>
          <h5 class="card-title">Rostering</h5>
          <p class="card-text">Create rosters for future employee shifts</p>
        </div>
      </a>
    </div>

    <div class="col">
      <a href="{% url 'store_exceptions' %}" class="card card-link dashboard-tile h-100 border-0 text-center text-white text-decoration-none">
        <div class="card-body">
          <i class="fa-solid fa-calendar-check fa-2x mb-3"></i>
          <h5 class="card-title">Store Exceptions</h5>
          <p class="card-text">Handle the clocking exceptions generated.</p>
        </div>
      </a>
    </div>

    <div class="col">
<<<<<<< HEAD
      <a href="{% url 'report_generation' %}" class="card card-link dashboard-tile h-100 border-0 text-center text-white text-decoration-none">
        <div class="card-body">
          <i class="fa-solid fa-file fa-2x mb-3"></i>
          <h5 class="card-title">Reports</h5>
          <p class="card-text">Generate and download reports</p>
=======
      <a href="{% url 'repeating_shifts_dashboard' %}" class="card card-link dashboard-tile h-100 border-0 text-center text-white text-decoration-none">
        <div class="card-body">
          <i class="fa-solid fa-repeat fa-2x mb-3"></i>
          <h5 class="card-title">Repeating Shifts</h5>
          <p class="card-text">Manage repeating shifts for employees.</p>
>>>>>>> b583bec2
        </div>
      </a>
    </div>

  </div>

  <div class="text-center mt-5">
    <a href="/" class="btn btn-outline-secondary dashboard-tile">
      <i class="fa-solid fa-arrow-left me-2"></i>Back to Landing Page
    </a>
  </div>
</div>
{% endblock %}<|MERGE_RESOLUTION|>--- conflicted
+++ resolved
@@ -72,19 +72,21 @@
     </div>
 
     <div class="col">
-<<<<<<< HEAD
       <a href="{% url 'report_generation' %}" class="card card-link dashboard-tile h-100 border-0 text-center text-white text-decoration-none">
         <div class="card-body">
           <i class="fa-solid fa-file fa-2x mb-3"></i>
           <h5 class="card-title">Reports</h5>
           <p class="card-text">Generate and download reports</p>
-=======
+        </div>
+      </a>
+    </div>
+
+    <div class="col">     
       <a href="{% url 'repeating_shifts_dashboard' %}" class="card card-link dashboard-tile h-100 border-0 text-center text-white text-decoration-none">
         <div class="card-body">
           <i class="fa-solid fa-repeat fa-2x mb-3"></i>
           <h5 class="card-title">Repeating Shifts</h5>
           <p class="card-text">Manage repeating shifts for employees.</p>
->>>>>>> b583bec2
         </div>
       </a>
     </div>
