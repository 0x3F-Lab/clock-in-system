--- conflicted
+++ resolved
@@ -8,14 +8,9 @@
     """
     Test successful clock-in for an employee.
     """
-<<<<<<< HEAD
-    url = reverse("clock_in", args=[employee.id])
+    url = reverse("api:clock_in", args=[employee.id])
     payload = {"location_latitude": 1.0, "location_longitude": 1.0}
     response = api_client.post(url, payload)
-=======
-    url = reverse("api:clock_in", args=[employee.id])
-    response = api_client.post(url)
->>>>>>> 3f1a98df
 
     assert response.status_code == 201  # HTTP 201 Created
     data = response.json()
@@ -30,14 +25,9 @@
     """
     Test attempting to clock in an employee who is already clocked in.
     """
-<<<<<<< HEAD
-    url = reverse("clock_in", args=[clocked_in_employee.id])
+    url = reverse("api:clock_in", args=[clocked_in_employee.id])
     payload = {"location_latitude": 1.0, "location_longitude": 1.0}
     response = api_client.post(url, payload)
-=======
-    url = reverse("api:clock_in", args=[clocked_in_employee.id])
-    response = api_client.post(url)
->>>>>>> 3f1a98df
 
     assert response.status_code == 400  # HTTP 400 Bad Request
     data = response.json()
@@ -52,18 +42,13 @@
     """
     Test successful clock-out for an employee within the allowable distance.
     """
-<<<<<<< HEAD
-    url = reverse("clock_out", args=[clocked_in_employee.id])
+    url = reverse("api:clock_out", args=[clocked_in_employee.id])
     payload = {
         "location_latitude": 1.0,
         "location_longitude": 1.0,
         "deliveries": 5,
     }
     response = api_client.post(url, payload)
-=======
-    url = reverse("api:clock_out", args=[clocked_in_employee.id])
-    response = api_client.post(url, {"deliveries": 5})
->>>>>>> 3f1a98df
 
     assert response.status_code == 200  # HTTP 200 OK
     data = response.json()
@@ -79,14 +64,9 @@
     """
     Test attempting to clock out an employee who is not clocked in.
     """
-<<<<<<< HEAD
-    url = reverse("clock_out", args=[employee.id])
+    url = reverse("api:clock_out", args=[employee.id])
     payload = {"location_latitude": 1.0, "location_longitude": 1.0}
     response = api_client.post(url, payload)
-=======
-    url = reverse("api:clock_out", args=[employee.id])
-    response = api_client.post(url, {"deliveries": 5})
->>>>>>> 3f1a98df
 
     assert response.status_code == 400  # HTTP 400 Bad Request
     data = response.json()
@@ -99,14 +79,9 @@
     """
     Test using an invalid employee ID for clock in/out.
     """
-<<<<<<< HEAD
-    url = reverse("clock_in", args=[999])  # Nonexistent employee ID
+    url = reverse("api:clock_in", args=[999])  # Nonexistent employee ID
     payload = {"location_latitude": 1.0, "location_longitude": 1.0}
     response = api_client.post(url, payload)
-=======
-    url = reverse("api:clock_in", args=[999])  # Nonexistent employee ID
-    response = api_client.post(url)
->>>>>>> 3f1a98df
 
     assert response.status_code == 404  # HTTP 404 Not Found
     data = response.json()
@@ -119,7 +94,7 @@
     """
     Test successful clock-in for an employee within the allowable distance.
     """
-    url = reverse("clock_in", args=[employee.id])
+    url = reverse("api:clock_in", args=[employee.id])
     payload = {
         "location_latitude": 1.0,
         "location_longitude": 1.0,
@@ -139,7 +114,7 @@
     """
     Test clock-in attempt for an employee outside the allowable distance.
     """
-    url = reverse("clock_in", args=[employee.id])
+    url = reverse("api:clock_in", args=[employee.id])
     payload = {
         "location_latitude": 100.0,
         "location_longitude": 100.0,
@@ -157,7 +132,7 @@
     """
     Test clock-out attempt for an employee outside the allowable distance.
     """
-    url = reverse("clock_out", args=[clocked_in_employee.id])
+    url = reverse("api:clock_out", args=[clocked_in_employee.id])
     payload = {
         "location_latitude": 10.0,
         "location_longitude": 10.0,
@@ -176,7 +151,7 @@
     """
     Test clock-in attempt with missing location data.
     """
-    url = reverse("clock_in", args=[employee.id])
+    url = reverse("api:clock_in", args=[employee.id])
     response = api_client.post(url, {})  # No location data
 
     assert response.status_code == 400  # HTTP 400 Bad Request
@@ -192,7 +167,7 @@
     """
     Test clock-out attempt with missing location data.
     """
-    url = reverse("clock_out", args=[clocked_in_employee.id])
+    url = reverse("api:clock_out", args=[clocked_in_employee.id])
     response = api_client.post(url, {"deliveries": 5})  # No location data
 
     assert response.status_code == 400  # HTTP 400 Bad Request
