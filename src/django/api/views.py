import logging
from rest_framework.decorators import api_view, renderer_classes
from rest_framework.response import Response
from rest_framework import status
import api.utils as util
import api.controllers as controllers
import api.exceptions as err
<<<<<<< HEAD
from rest_framework.decorators import api_view
from rest_framework.response import Response
from rest_framework import status
=======

from auth_app.serializers import ActivitySerializer, ClockedInfoSerializer

>>>>>>> b5a18992
from rest_framework.renderers import JSONRenderer
from django.shortcuts import render, get_object_or_404
from django.http import JsonResponse
from django.middleware.csrf import get_token
from auth_app.models import User, Activity
from auth_app.serializers import ActivitySerializer, ClockedInfoSerializer
from auth_app.utils import manager_required
from django.contrib.auth.decorators import login_required


import json
from django.db.models import Sum, F, Case, When, DecimalField
from datetime import datetime, timezone, time
from auth_app.models import Activity, User, KeyValueStore
from django.db.models.functions import ExtractWeekDay


logger = logging.getLogger("api")


@api_view(["GET"])
def list_users_name_view(request):
    """
    API view to fetch a list of users with their IDs and full names.
    """
    try:
        # Extract query parameters from the request, with defaults
        only_active = request.query_params.get("only_active", "true").lower() == "true"
        ignore_managers = (
            request.query_params.get("ignore_managers", "false").lower() == "true"
        )
        order = request.query_params.get("order", "true").lower() == "true"
        order_by_first_name = (
            request.query_params.get("order_by_first_name", "true").lower() == "true"
        )
        ignore_clocked_in = (
            request.query_params.get("ignore_clocked_in", "false").lower() == "true"
        )

        # Call the controller function
        users_list = controllers.get_users_name(
            only_active=only_active,
            ignore_managers=ignore_managers,
            order=order,
            order_by_first_name=order_by_first_name,
            ignore_clocked_in=ignore_clocked_in,
        )

        # Return the list of users in the response
        return Response(users_list, status=status.HTTP_200_OK)

    except User.DoesNotExist:
        # Return a 404 if the user does not exist
        return Response(
            {"Error": "No users found matching the given criteria."},
            status=status.HTTP_404_NOT_FOUND,
        )
    except Exception as e:
        # Handle any unexpected exceptions
        logger.error(f"Failed to list all users, resulting in the error: {str(e)}")
        return Response(
            {"Error": "Internal error."},
            status=status.HTTP_500_INTERNAL_SERVER_ERROR,
        )


@api_view(["GET"])
@renderer_classes([JSONRenderer])
def raw_data_logs_view(request):
    if request.method == "GET":
        if request.headers.get("Accept") == "application/json":
            activities = Activity.objects.all().select_related("employee_id")
            data = []
            for act in activities:
                staff_name = f"{act.employee_id.first_name} {act.employee_id.last_name}"
                # Calculate hours using shift_length_mins
                hours_decimal = (
                    act.shift_length_mins / 60.0 if act.shift_length_mins else 0.0
                )

                data.append(
                    {
                        "staff_name": staff_name,
                        "login_time": (
                            act.login_time.strftime("%H:%M")
                            if act.login_time
                            else "N/A"
                        ),
                        "logout_time": (
                            act.logout_time.strftime("%H:%M")
                            if act.logout_time
                            else "N/A"
                        ),
                        "is_public_holiday": act.is_public_holiday,
                        "exact_login_timestamp": (
                            act.login_timestamp.strftime("%d/%m/%Y %H:%M")
                            if act.login_timestamp
                            else "N/A"
                        ),
                        "exact_logout_timestamp": (
                            act.logout_timestamp.strftime("%d/%m/%Y %H:%M")
                            if act.logout_timestamp
                            else "N/A"
                        ),
                        "deliveries": act.deliveries,
                        # Convert shift_length_mins to a string of hours, e.g. "3.50"
                        "hours_worked": f"{hours_decimal:.2f}",
                    }
                )

            json_response = json.dumps(data, indent=2)
            print(json_response)  # Debug log
            return JsonResponse(data, safe=False)

        else:
            # Return the template with CSRF token
            get_token(request)
            return render(request, "auth_app/raw_data_logs.html")


@api_view(["GET", "PUT", "POST"])
@renderer_classes([JSONRenderer])
@manager_required
def employee_details_view(request, id=None):
    logger.error(f"test: {request.user}")
    if request.method == "GET":
        if request.headers.get("Accept") == "application/json":
            # JSON response logic here (unchanged)
            if id is not None:
                employee = get_object_or_404(User, id=id, is_manager=False)
                employee_data = {
                    "id": employee.id,
                    "first_name": employee.first_name,
                    "last_name": employee.last_name,
                    "email": employee.email,
                    "phone_number": employee.phone_number,
                    "pin": employee.pin,
                }
                return JsonResponse(employee_data, safe=False)
            else:
                employees = User.objects.filter(is_manager=False)
                employee_data = [
                    {
                        "id": emp.id,
                        "first_name": emp.first_name,
                        "last_name": emp.last_name,
                        "email": emp.email,
                        "phone_number": emp.phone_number,
                        "pin": emp.pin,
                    }
                    for emp in employees
                ]
                return JsonResponse(employee_data, safe=False)
        else:
            # Not JSON: Return the HTML and ensure CSRF cookie is set
            get_token(request)  # This forces a CSRF cookie to be sent
            return render(request, "auth_app/employee_details.html")

    if request.method == "PUT" and id:
        # PUT logic unchanged
        employee = get_object_or_404(User, id=id)
        data = request.data
        employee.first_name = data.get("first_name", employee.first_name)
        employee.last_name = data.get("last_name", employee.last_name)
        employee.email = data.get("email", employee.email)
        employee.phone_number = data.get("phone_number", employee.phone_number)

        if "pin" in data:
            employee.pin = data["pin"]

        employee.save()
        return JsonResponse({"message": "Employee updated successfully"})

    if request.method == "POST":
        # Create a new employee
        try:
            # Parse data from request
            data = request.data
            first_name = data.get("first_name", "")
            last_name = data.get("last_name", "")
            email = data.get("email", "")
            phone_number = data.get("phone_number", "")
            pin = data.get("pin", "")

            # You can add validation or checks here
            if not first_name or not last_name or not email:
                return JsonResponse(
                    {"error": "Required fields are missing."}, status=400
                )

            # Ensure email is unique
            if User.objects.filter(email=email).exists():
                return JsonResponse({"error": "Email already exists"}, status=400)

            # Create user
            employee = User.objects.create(
                first_name=first_name,
                last_name=last_name,
                email=email,
                phone_number=phone_number,
                pin=pin,
                is_active=True,  # or set as needed
                is_manager=False,  # presumably a normal employee
            )

            employee.save()

            return JsonResponse(
                {"message": "Employee created successfully", "id": employee.id},
                status=201,
            )
        except Exception as e:
            return JsonResponse({"error": str(e)}, status=400)

    return JsonResponse({"error": "Invalid request"}, status=400)


def employee_details_page(request):
    """
    View to render the employee details HTML page.
    """
    get_token(request)
    return render(request, "auth_app/employee_details.html")


@api_view(["POST", "PUT"])
def clock_in(request, id):
    try:
        # Get location data
        location_lat = request.data.get("location_latitude", None)
        location_long = request.data.get("location_longitude", None)

        # Perform general checks on location data (and if its close to store)
        if not util.check_location_data(
            location_lat=location_lat, location_long=location_long
        ):
            raise err.InvalidLocationError

        # Get hashed pin to check they're authorised
        pin = request.data.get("pin", None)

        # Perform checks against pin in database
        if not util.check_pin_hash(employee_id=id, pin=pin):
            raise err.InvalidPinError

        # Clock the user in
        activity = controllers.handle_clock_in(employee_id=id)

        # Return the results after serialisation
        return Response(
            ActivitySerializer(activity).data, status=status.HTTP_201_CREATED
        )

    except err.MissingLocationDataError:
        # If the request is missing the location data
        return Response(
            {"Error": "Missing location data in request."},
            status=status.HTTP_400_BAD_REQUEST,
        )
    except err.BadLocationDataError:
        # If the location data is incorrectly formed (not a float)
        return Response(
            {"Error": "Invalid location values."},
            status=status.HTTP_400_BAD_REQUEST,
        )
    except err.InvalidLocationError:
        # If the request was performed outside the store's range
        return Response(
            {"Error": "Not close enough to the store to clock in."},
            status=status.HTTP_406_NOT_ACCEPTABLE,
        )
    except err.MissingPinError:
        # If the request is missing the authentication pin
        return Response(
            {"Error": "Missing authentication pin in request."},
            status=status.HTTP_400_BAD_REQUEST,
        )
    except err.InvalidPinError:
        # If the authentication pin is invalid
        return Response(
            {"Error": "Invalid authentication pin."},
            status=status.HTTP_401_UNAUTHORIZED,
        )
    except err.AlreadyClockedInError:
        # If the user is already clocked in
        return Response(
            {"Error": "Employee is already clocked in."},
            status=status.HTTP_400_BAD_REQUEST,
        )
    except err.InactiveUserError:
        # If the user is trying to clock in an inactive account
        return Response(
            {"Error": "Cannot clock in an inactive account."},
            status=status.HTTP_403_FORBIDDEN,
        )
    except User.DoesNotExist:
        # If the user is not found, return 404
        return Response(
            {"Error": f"Employee not found with the ID {id}."},
            status=status.HTTP_404_NOT_FOUND,
        )
    except err.StartingShiftTooSoonError:
        # If the user is trying to start a shift too soon after their last shift
        return Response(
            {"Error": f"Can't start a shift too soon after your last shift."},
            status=status.HTTP_409_CONFLICT,
        )
    except Exception as e:
        # General error capture -- including database location errors
        return Response(
            {"Error": "Internal error."},
            status=status.HTTP_500_INTERNAL_SERVER_ERROR,
        )


@api_view(["POST", "PUT"])
def clock_out(request, id):
    try:
        # Check if they made any deliveries on clock out
        deliveries = max(
            int(request.data.get("deliveries", 0)),
            0,  # Ensure it's an integer and above 0
        )

        # Get location data
        location_lat = request.data.get("location_latitude", None)
        location_long = request.data.get("location_longitude", None)

        # Perform general checks on location data (and if its close to store)
        if not util.check_location_data(
            location_lat=location_lat, location_long=location_long
        ):
            raise err.InvalidLocationError

        # Get hashed pin to check they're authorised
        pin = request.data.get("pin", None)

        # Perform checks against pin in database
        if not util.check_pin_hash(employee_id=id, pin=pin):
            raise err.InvalidPinError

        # Clock the user out
        activity = controllers.handle_clock_out(employee_id=id, deliveries=deliveries)

        # Return the results after serialisation
        return Response(ActivitySerializer(activity).data, status=status.HTTP_200_OK)

    except err.MissingLocationDataError:
        # If the request is missing the location data
        return Response(
            {"Error": "Missing location data in request."},
            status=status.HTTP_400_BAD_REQUEST,
        )
    except err.BadLocationDataError:
        # If the location data is incorrectly formed (not a float)
        return Response(
            {"Error": "Invalid location values."},
            status=status.HTTP_400_BAD_REQUEST,
        )
    except err.InvalidLocationError:
        # If the request was performed outside the store's range
        return Response(
            {"Error": "Not close enough to the store to clock out."},
            status=status.HTTP_406_NOT_ACCEPTABLE,
        )
    except err.MissingPinError:
        # If the request is missing the authentication pin
        return Response(
            {"Error": "Missing authentication pin in request."},
            status=status.HTTP_400_BAD_REQUEST,
        )
    except err.InvalidPinError:
        # If the authentication pin is invalid
        return Response(
            {"Error": "Invalid authentication pin."},
            status=status.HTTP_401_UNAUTHORIZED,
        )
    except err.AlreadyClockedOutError:
        # If the user is already clocked out.
        return Response(
            {"Error": "Employee is not clocked in."},
            status=status.HTTP_400_BAD_REQUEST,
        )
    except err.NoActiveClockingRecordError:
        # If the user has no active clocking record (their clock-in activity is missing)
        return Response(
            {
                "Error": "No active clock-in record found. The account's state has been reset."
            },
            status=status.HTTP_417_EXPECTATION_FAILED,
        )
    except User.DoesNotExist:
        # If the user is not found, return 404
        return Response(
            {"Error": f"Employee not found with the ID {id}."},
            status=status.HTTP_404_NOT_FOUND,
        )
    except err.InactiveUserError:
        # If the user is trying to clock out an inactive account
        return Response(
            {"Error": "Cannot clock out an inactive account."},
            status=status.HTTP_403_FORBIDDEN,
        )
    except err.ClockingOutTooSoonError:
        # If the user is trying to clock out too soon after clocking in
        return Response(
            {"Error": f"Can't clock out too soon after clocking in."},
            status=status.HTTP_409_CONFLICT,
        )
    except Exception as e:
        # General error capture -- including database location errors
        return Response(
            {"Error": "Internal error."},
            status=status.HTTP_500_INTERNAL_SERVER_ERROR,
        )


@api_view(["GET"])
def clocked_state_view(request, id):
    """
    API view to get the clocked-in state of a user by ID.
    """
    try:
        # Get the user's info
        info = controllers.get_employee_clocked_info(employee_id=id)

        # Return the info
        return Response(ClockedInfoSerializer(info).data, status=status.HTTP_200_OK)

    except User.DoesNotExist:
        # Return a 404 if the user does not exist
        return Response(
            {"Error": f"User not found with ID {id}."}, status=status.HTTP_404_NOT_FOUND
        )
    except err.InactiveUserError:
        # If the user is trying to view the data of an inactive account
        return Response(
            {"Error": "Cannot view information from an inactive account."},
            status=status.HTTP_403_FORBIDDEN,
        )
    except Activity.DoesNotExist:
        # Return a 417 if the user's state is bugged
        logger.error(
            f"User with ID {id} has a bugged state due to missing activity record to complete a shift record."
        )
        return Response(
            {
                "Error": f"User state is bugged due to missing activity records. Please contact an admin."
            },
            status=status.HTTP_417_EXPECTATION_FAILED,
        )
    except Exception as e:
        return Response(
            {"Error": "Internal error."},
            status=status.HTTP_500_INTERNAL_SERVER_ERROR,
        )


<<<<<<< HEAD
@api_view(["POST", "PUT"])
def change_pin(request, id):
    try:
        # Get new pin
        new_pin = request.data.get("new_pin", None)

        # Check if new pin exists
        if new_pin is None:
            return Response(
                {"Error": "Missing new authentication pin."},
                status=status.HTTP_400_BAD_REQUEST,
            )

        # Get hashed pin to check they're authorised
        old_pin = request.data.get("old_pin", None)

        # Perform checks against pin in database
        if not util.check_pin_hash(employee_id=id, hashed_pin=old_pin):
            raise err.InvalidPinError

        # Update the pin
        employee = User.objects.get(id=id)
        employee.set_pin(raw_pin=new_pin)
        employee.save()

        return Response(
            {"Success": f"Pin for account ID {id} has been updated."},
            status=status.HTTP_200_OK,
        )

    except err.MissingPinError:
        # If the request is missing the authentication pin
        return Response(
            {"Error": "Missing authentication pin in request."},
            status=status.HTTP_400_BAD_REQUEST,
        )
    except err.InvalidPinError:
        # If the authentication pin is invalid
        return Response(
            {"Error": "Invalid authentication pin."},
            status=status.HTTP_401_UNAUTHORIZED,
        )
    except User.DoesNotExist:
        # If the user is not found, return 404
        return Response(
            {"Error": f"Employee not found with the ID {id}."},
            status=status.HTTP_404_NOT_FOUND,
        )
    except err.InactiveUserError:
        # If the user is trying to change pin of an inactive account
        return Response(
            {"Error": "Cannot change the pin of an inactive account."},
            status=status.HTTP_403_FORBIDDEN,
        )
    except Exception as e:
        # General error capture
        return Response(
            {"Error": "Internal error."},
=======
@api_view(["GET"])
@renderer_classes([JSONRenderer])
def weekly_summary_view(request):
    start_date_str = request.query_params.get("start_date")
    end_date_str = request.query_params.get("end_date")
    employee_ids_str = request.query_params.get("employee_ids")

    try:
        # Handle date range
        if start_date_str and end_date_str:
            try:
                start_day = datetime.strptime(start_date_str, "%Y-%m-%d").date()
                end_day = datetime.strptime(end_date_str, "%Y-%m-%d").date()

                start_date = datetime.combine(start_day, time.min).replace(
                    tzinfo=timezone.utc
                )
                end_date = datetime.combine(end_day, time.max).replace(
                    tzinfo=timezone.utc
                )

                activities = Activity.objects.filter(
                    login_time__gte=start_date, login_time__lte=end_date
                )
            except ValueError:
                return Response(
                    {"error": "Invalid date format. Use YYYY-MM-DD."},
                    status=status.HTTP_400_BAD_REQUEST,
                )
        else:
            # No date range provided, use last reset date
            try:
                kv = KeyValueStore.objects.get(key="last_weekly_summary_reset")
                last_reset_date = datetime.strptime(kv.value, "%Y-%m-%d").replace(
                    tzinfo=timezone.utc
                )
            except KeyValueStore.DoesNotExist:
                last_reset_date = datetime(2023, 3, 15, tzinfo=timezone.utc)

            activities = Activity.objects.filter(login_time__gte=last_reset_date)

        # Handle employee filter
        if employee_ids_str:
            employee_ids = [
                int(e_id.strip())
                for e_id in employee_ids_str.split(",")
                if e_id.strip().isdigit()
            ]
            if employee_ids:
                activities = activities.filter(employee_id__in=employee_ids)

        # Calculate hours by converting shift_length_mins to hours
        summary = (
            activities.annotate(day_of_week=ExtractWeekDay("login_time"))
            .values("employee_id", "employee_id__first_name", "employee_id__last_name")
            .annotate(
                weekday_hours=Sum(
                    Case(
                        When(
                            day_of_week__in=[2, 3, 4, 5, 6],
                            then=F("shift_length_mins") / 60.0,
                        ),
                        default=0,
                        output_field=DecimalField(decimal_places=2, max_digits=6),
                    )
                ),
                weekend_hours=Sum(
                    Case(
                        When(
                            day_of_week__in=[1, 7], then=F("shift_length_mins") / 60.0
                        ),
                        default=0,
                        output_field=DecimalField(decimal_places=2, max_digits=6),
                    )
                ),
                total_hours=Sum(F("shift_length_mins") / 60.0),
                total_deliveries=Sum("deliveries"),
            )
        )

        data = [
            {
                "employee_id": item["employee_id"],
                "first_name": item["employee_id__first_name"],
                "last_name": item["employee_id__last_name"],
                "weekday_hours": float(item["weekday_hours"] or 0.0),
                "weekend_hours": float(item["weekend_hours"] or 0.0),
                "total_hours": float(item["total_hours"] or 0.0),
                "total_deliveries": item["total_deliveries"] or 0,
            }
            for item in summary
        ]

        return Response(data, status=status.HTTP_200_OK)

    except Exception as e:
        # General exception catch
        return Response(
            {"error": f"An unexpected error occurred: {str(e)}"},
>>>>>>> b5a18992
            status=status.HTTP_500_INTERNAL_SERVER_ERROR,
        )


<<<<<<< HEAD
@api_view(["POST", "PUT"])
def active_employee_account(request, id):
    try:
        # Get new pin
        new_pin = request.data.get("new_pin", None)

        # Check if new pin exists
        if new_pin is None:
            return Response(
                {"Error": "Missing new authentication pin."},
                status=status.HTTP_400_BAD_REQUEST,
            )

        # Check employee is already active
        employee = User.objects.get(id=id)
        if employee.is_active:
            return Response(
                {"Error": "Account is already active."},
                status=status.HTTP_403_FORBIDDEN,
            )

        # Set their pin and activate account
        employee.set_pin(raw_pin=new_pin)
        employee.is_active = True
        employee.save()

        return Response(
            {"Success": f"Account ID {id} has been activated with a new pin."},
            status=status.HTTP_200_OK,
        )

    except User.DoesNotExist:
        # If the user is not found, return 404
        return Response(
            {"Error": f"Employee not found with the ID {id}."},
            status=status.HTTP_404_NOT_FOUND,
        )
    except Exception as e:
        # General error capture
        return Response(
            {"Error": "Internal error."},
            status=status.HTTP_500_INTERNAL_SERVER_ERROR,
        )
=======
@api_view(["POST"])
@renderer_classes([JSONRenderer])
def reset_summary_view(request):
    # If a new date is provided in the POST, use it, otherwise today
    new_date_str = request.data.get("new_reset_date")
    if new_date_str:
        try:
            # Validate the date format
            datetime.strptime(new_date_str, "%Y-%m-%d")
        except ValueError:
            return Response(
                {"error": "Invalid date format. Use YYYY-MM-DD."},
                status=status.HTTP_400_BAD_REQUEST,
            )
        today_str = new_date_str
    else:
        # Default to today if no date provided
        today_str = datetime.now().date().isoformat()

    kv, created = KeyValueStore.objects.get_or_create(
        key="last_weekly_summary_reset", defaults={"value": today_str}
    )
    if not created:
        kv.value = today_str
        kv.save()

    return Response(
        {"message": "Weekly summary reset successfully", "reset_date": today_str},
        status=status.HTTP_200_OK,
    )


def weekly_summary_page(request):
    # Return the HTML template
    return render(request, "auth_app/weekly_summary.html")
>>>>>>> b5a18992
<|MERGE_RESOLUTION|>--- conflicted
+++ resolved
@@ -5,31 +5,23 @@
 import api.utils as util
 import api.controllers as controllers
 import api.exceptions as err
-<<<<<<< HEAD
 from rest_framework.decorators import api_view
 from rest_framework.response import Response
 from rest_framework import status
-=======
-
+from auth_app.models import User, Activity
 from auth_app.serializers import ActivitySerializer, ClockedInfoSerializer
-
->>>>>>> b5a18992
 from rest_framework.renderers import JSONRenderer
 from django.shortcuts import render, get_object_or_404
 from django.http import JsonResponse
 from django.middleware.csrf import get_token
-from auth_app.models import User, Activity
-from auth_app.serializers import ActivitySerializer, ClockedInfoSerializer
 from auth_app.utils import manager_required
 from django.contrib.auth.decorators import login_required
-
 
 import json
 from django.db.models import Sum, F, Case, When, DecimalField
 from datetime import datetime, timezone, time
 from auth_app.models import Activity, User, KeyValueStore
 from django.db.models.functions import ExtractWeekDay
-
 
 logger = logging.getLogger("api")
 
@@ -136,7 +128,7 @@
 
 @api_view(["GET", "PUT", "POST"])
 @renderer_classes([JSONRenderer])
-@manager_required
+# @manager_required
 def employee_details_view(request, id=None):
     logger.error(f"test: {request.user}")
     if request.method == "GET":
@@ -472,66 +464,6 @@
         )
 
 
-<<<<<<< HEAD
-@api_view(["POST", "PUT"])
-def change_pin(request, id):
-    try:
-        # Get new pin
-        new_pin = request.data.get("new_pin", None)
-
-        # Check if new pin exists
-        if new_pin is None:
-            return Response(
-                {"Error": "Missing new authentication pin."},
-                status=status.HTTP_400_BAD_REQUEST,
-            )
-
-        # Get hashed pin to check they're authorised
-        old_pin = request.data.get("old_pin", None)
-
-        # Perform checks against pin in database
-        if not util.check_pin_hash(employee_id=id, hashed_pin=old_pin):
-            raise err.InvalidPinError
-
-        # Update the pin
-        employee = User.objects.get(id=id)
-        employee.set_pin(raw_pin=new_pin)
-        employee.save()
-
-        return Response(
-            {"Success": f"Pin for account ID {id} has been updated."},
-            status=status.HTTP_200_OK,
-        )
-
-    except err.MissingPinError:
-        # If the request is missing the authentication pin
-        return Response(
-            {"Error": "Missing authentication pin in request."},
-            status=status.HTTP_400_BAD_REQUEST,
-        )
-    except err.InvalidPinError:
-        # If the authentication pin is invalid
-        return Response(
-            {"Error": "Invalid authentication pin."},
-            status=status.HTTP_401_UNAUTHORIZED,
-        )
-    except User.DoesNotExist:
-        # If the user is not found, return 404
-        return Response(
-            {"Error": f"Employee not found with the ID {id}."},
-            status=status.HTTP_404_NOT_FOUND,
-        )
-    except err.InactiveUserError:
-        # If the user is trying to change pin of an inactive account
-        return Response(
-            {"Error": "Cannot change the pin of an inactive account."},
-            status=status.HTTP_403_FORBIDDEN,
-        )
-    except Exception as e:
-        # General error capture
-        return Response(
-            {"Error": "Internal error."},
-=======
 @api_view(["GET"])
 @renderer_classes([JSONRenderer])
 def weekly_summary_view(request):
@@ -631,56 +563,10 @@
         # General exception catch
         return Response(
             {"error": f"An unexpected error occurred: {str(e)}"},
->>>>>>> b5a18992
             status=status.HTTP_500_INTERNAL_SERVER_ERROR,
         )
 
 
-<<<<<<< HEAD
-@api_view(["POST", "PUT"])
-def active_employee_account(request, id):
-    try:
-        # Get new pin
-        new_pin = request.data.get("new_pin", None)
-
-        # Check if new pin exists
-        if new_pin is None:
-            return Response(
-                {"Error": "Missing new authentication pin."},
-                status=status.HTTP_400_BAD_REQUEST,
-            )
-
-        # Check employee is already active
-        employee = User.objects.get(id=id)
-        if employee.is_active:
-            return Response(
-                {"Error": "Account is already active."},
-                status=status.HTTP_403_FORBIDDEN,
-            )
-
-        # Set their pin and activate account
-        employee.set_pin(raw_pin=new_pin)
-        employee.is_active = True
-        employee.save()
-
-        return Response(
-            {"Success": f"Account ID {id} has been activated with a new pin."},
-            status=status.HTTP_200_OK,
-        )
-
-    except User.DoesNotExist:
-        # If the user is not found, return 404
-        return Response(
-            {"Error": f"Employee not found with the ID {id}."},
-            status=status.HTTP_404_NOT_FOUND,
-        )
-    except Exception as e:
-        # General error capture
-        return Response(
-            {"Error": "Internal error."},
-            status=status.HTTP_500_INTERNAL_SERVER_ERROR,
-        )
-=======
 @api_view(["POST"])
 @renderer_classes([JSONRenderer])
 def reset_summary_view(request):
@@ -716,4 +602,110 @@
 def weekly_summary_page(request):
     # Return the HTML template
     return render(request, "auth_app/weekly_summary.html")
->>>>>>> b5a18992
+
+
+@api_view(["POST", "PUT"])
+def change_pin(request, id):
+    try:
+        # Get new pin
+        new_pin = request.data.get("new_pin", None)
+
+        # Check if new pin exists
+        if new_pin is None:
+            return Response(
+                {"Error": "Missing new authentication pin."},
+                status=status.HTTP_400_BAD_REQUEST,
+            )
+
+        # Get hashed pin to check they're authorised
+        old_pin = request.data.get("old_pin", None)
+
+        # Perform checks against pin in database
+        if not util.check_pin_hash(employee_id=id, hashed_pin=old_pin):
+            raise err.InvalidPinError
+
+        # Update the pin
+        employee = User.objects.get(id=id)
+        employee.set_pin(raw_pin=new_pin)
+        employee.save()
+
+        return Response(
+            {"Success": f"Pin for account ID {id} has been updated."},
+            status=status.HTTP_200_OK,
+        )
+
+    except err.MissingPinError:
+        # If the request is missing the authentication pin
+        return Response(
+            {"Error": "Missing authentication pin in request."},
+            status=status.HTTP_400_BAD_REQUEST,
+        )
+    except err.InvalidPinError:
+        # If the authentication pin is invalid
+        return Response(
+            {"Error": "Invalid authentication pin."},
+            status=status.HTTP_401_UNAUTHORIZED,
+        )
+    except User.DoesNotExist:
+        # If the user is not found, return 404
+        return Response(
+            {"Error": f"Employee not found with the ID {id}."},
+            status=status.HTTP_404_NOT_FOUND,
+        )
+    except err.InactiveUserError:
+        # If the user is trying to change pin of an inactive account
+        return Response(
+            {"Error": "Cannot change the pin of an inactive account."},
+            status=status.HTTP_403_FORBIDDEN,
+        )
+    except Exception as e:
+        # General error capture
+        return Response(
+            {"Error": "Internal error."},
+            status=status.HTTP_500_INTERNAL_SERVER_ERROR,
+        )
+
+
+@api_view(["POST", "PUT"])
+def active_employee_account(request, id):
+    try:
+        # Get new pin
+        new_pin = request.data.get("new_pin", None)
+
+        # Check if new pin exists
+        if new_pin is None:
+            return Response(
+                {"Error": "Missing new authentication pin."},
+                status=status.HTTP_400_BAD_REQUEST,
+            )
+
+        # Check employee is already active
+        employee = User.objects.get(id=id)
+        if employee.is_active:
+            return Response(
+                {"Error": "Account is already active."},
+                status=status.HTTP_403_FORBIDDEN,
+            )
+
+        # Set their pin and activate account
+        employee.set_pin(raw_pin=new_pin)
+        employee.is_active = True
+        employee.save()
+
+        return Response(
+            {"Success": f"Account ID {id} has been activated with a new pin."},
+            status=status.HTTP_200_OK,
+        )
+
+    except User.DoesNotExist:
+        # If the user is not found, return 404
+        return Response(
+            {"Error": f"Employee not found with the ID {id}."},
+            status=status.HTTP_404_NOT_FOUND,
+        )
+    except Exception as e:
+        # General error capture
+        return Response(
+            {"Error": "Internal error."},
+            status=status.HTTP_500_INTERNAL_SERVER_ERROR,
+        )