--- conflicted
+++ resolved
@@ -1,25 +1,29 @@
-<<<<<<< HEAD
 {% extends "auth_app/base.html" %}
 {% block title %}Pizza Clock-in || Employee Details{% endblock %}
 {% block content %}
 
-<div class="container">
+<div class="employee-header">
   <h1>Employee Details</h1>
-  <table id="employeeTable">
-      <thead>
-          <tr>
-              <th>Name</th>
-              <th>Email</th>
-              <th>Phone</th>
-              <th>Pin</th>
-              <th>Actions</th>
-          </tr>
-      </thead>
-      <tbody>
-          <!-- Rows will be populated dynamically -->
-      </tbody>
-  </table>
+  <div class="button-group">
+      <button id="openAddEmployeeModal">Add New Employee</button>
+      <button onclick="location.href='/manager_dashboard/'">Back to Dashboard</button>
+  </div>
 </div>
+
+<table id="employeeTable">
+    <thead>
+        <tr>
+            <th>Name</th>
+            <th>Email</th>
+            <th>Phone</th>
+            <th>Pin</th>
+            <th>Actions</th>
+        </tr>
+    </thead>
+    <tbody>
+        <!-- Rows will be populated dynamically -->
+    </tbody>
+</table>
 
 <!-- Edit Employee Modal -->
 <div id="editModal" class="modal">
@@ -41,173 +45,110 @@
           <button type="submit">Save Changes</button>
           <button type="button" id="closeModal">Cancel</button>
       </form>
-      
+  </div>
+</div>
+
+<!-- Add Employee Modal -->
+<div id="addEmployeeModal" class="modal">
+  <div class="modal-content">
+  <h2>Add New Employee</h2>
+  <form id="addEmployeeForm">
+      {% csrf_token %}
+      <label for="addFirstName">First Name:</label>
+      <input type="text" id="addFirstName" required>
+
+      <label for="addLastName">Last Name:</label>
+      <input type="text" id="addLastName" required>
+
+      <label for="addEmail">Email:</label>
+      <input type="email" id="addEmail" required>
+
+      <label for="addPhone">Phone:</label>
+      <input type="text" id="addPhone">
+
+      <label for="addPin">Pin:</label>
+      <input type="text" id="addPin">
+
+      <button type="submit">Add Employee</button>
+      <button type="button" id="closeAddEmployeeModal">Cancel</button>
+  </form>
   </div>
 </div>
 
 {% endblock %}
-=======
-<!DOCTYPE html>
-<html lang="en">
-<head>
-    <meta charset="UTF-8">
-    <meta name="viewport" content="width=device-width, initial-scale=1.0">
-    <title>Employee Details</title>
-    {% load static %}
-    <link rel="stylesheet" href="{% static 'css/styles.css' %}">
-    <script src="{% static 'js/scripts.js' %}" defer></script>
-</head>
-<body>
-  <div class="container">
-    <!-- Header area -->
-    <div class="employee-header">
-        <h1>Employee Details</h1>
-        <div class="button-group">
-            <button id="openAddEmployeeModal">Add New Employee</button>
-            <button onclick="location.href='/manager_dashboard/'">Back to Dashboard</button>
-        </div>
-    </div>
 
-    <!-- Table area -->
-    <table id="employeeTable">
-        <thead>
-            <tr>
-                <th>Name</th>
-                <th>Email</th>
-                <th>Phone</th>
-                <th>Pin</th>
-                <th>Actions</th>
-            </tr>
-        </thead>
-        <tbody>
-            <!-- Rows will be populated dynamically -->
-        </tbody>
-    </table>
-</div>
 
-    <!-- Edit Employee Modal -->
-    <div id="editModal" class="modal">
-        <div class="modal-content">
-            <h2>Edit Employee</h2>
-            <form id="editForm">
-                {% csrf_token %}
-                <input type="hidden" id="editEmployeeId">
-                <label for="editFirstName">First Name:</label>
-                <input type="text" id="editFirstName">
-                <label for="editLastName">Last Name:</label>
-                <input type="text" id="editLastName">
-                <label for="editEmail">Email:</label>
-                <input type="email" id="editEmail">
-                <label for="editPhone">Phone:</label>
-                <input type="text" id="editPhone">
-                <label for="editPin">Pin:</label>
-                <input type="text" id="editPin">
-                <button type="submit">Save Changes</button>
-                <button type="button" id="closeModal">Cancel</button>
-            </form>
-            
-        </div>
-    </div>
+{% block customscripts %}
+<script>
+  document.addEventListener("DOMContentLoaded", () => {
+    // --- OPEN/CLOSE ADD EMPLOYEE MODAL ---
+    const openAddEmployeeModalBtn = document.getElementById("openAddEmployeeModal");
+    const addEmployeeModal = document.getElementById("addEmployeeModal");
+    const closeAddEmployeeModalBtn = document.getElementById("closeAddEmployeeModal");
 
-    <!-- Add Employee Modal -->
-    <div id="addEmployeeModal" class="modal">
-        <div class="modal-content">
-        <h2>Add New Employee</h2>
-        <form id="addEmployeeForm">
-            {% csrf_token %}
-            <label for="addFirstName">First Name:</label>
-            <input type="text" id="addFirstName" required>
-    
-            <label for="addLastName">Last Name:</label>
-            <input type="text" id="addLastName" required>
-    
-            <label for="addEmail">Email:</label>
-            <input type="email" id="addEmail" required>
-    
-            <label for="addPhone">Phone:</label>
-            <input type="text" id="addPhone">
-    
-            <label for="addPin">Pin:</label>
-            <input type="text" id="addPin">
-    
-            <button type="submit">Add Employee</button>
-            <button type="button" id="closeAddEmployeeModal">Cancel</button>
-        </form>
-        </div>
-    </div>
-  
-    <script>
-        document.addEventListener("DOMContentLoaded", () => {
-          // --- OPEN/CLOSE ADD EMPLOYEE MODAL ---
-          const openAddEmployeeModalBtn = document.getElementById("openAddEmployeeModal");
-          const addEmployeeModal = document.getElementById("addEmployeeModal");
-          const closeAddEmployeeModalBtn = document.getElementById("closeAddEmployeeModal");
-    
-          if (openAddEmployeeModalBtn && addEmployeeModal && closeAddEmployeeModalBtn) {
-            // Show the modal when clicking "Add New Employee"
-            openAddEmployeeModalBtn.addEventListener("click", () => {
-              addEmployeeModal.style.display = "block";
-            });
-    
-            // Hide the modal when clicking "Cancel"
-            closeAddEmployeeModalBtn.addEventListener("click", () => {
-              addEmployeeModal.style.display = "none";
+    if (openAddEmployeeModalBtn && addEmployeeModal && closeAddEmployeeModalBtn) {
+      // Show the modal when clicking "Add New Employee"
+      openAddEmployeeModalBtn.addEventListener("click", () => {
+        addEmployeeModal.style.display = "block";
+      });
+
+      // Hide the modal when clicking "Cancel"
+      closeAddEmployeeModalBtn.addEventListener("click", () => {
+        addEmployeeModal.style.display = "none";
+      });
+    }
+
+    // --- SUBMIT NEW EMPLOYEE FORM ---
+    const addEmployeeForm = document.getElementById("addEmployeeForm");
+    if (addEmployeeForm) {
+      addEmployeeForm.addEventListener("submit", (e) => {
+        e.preventDefault();
+
+        // Grab the CSRF token from the form
+        const csrftoken = document.querySelector('#addEmployeeForm input[name="csrfmiddlewaretoken"]').value;
+        
+        // Build the payload from the form fields
+        const payload = {
+          first_name: document.getElementById("addFirstName").value,
+          last_name: document.getElementById("addLastName").value,
+          email: document.getElementById("addEmail").value,
+          phone_number: document.getElementById("addPhone").value,
+          pin: document.getElementById("addPin").value
+        };
+
+        // POST to your /api/employees/ endpoint
+        fetch("/api/employees/", {
+          method: "POST",
+          headers: {
+            "Content-Type": "application/json",
+            "X-CSRFToken": csrftoken,
+          },
+          body: JSON.stringify(payload),
+        })
+        .then((res) => {
+          // If server responded with error, parse JSON & throw
+          if (!res.ok) {
+            return res.json().then((data) => {
+              throw new Error(data.error || "Failed to create employee.");
             });
           }
-    
-          // --- SUBMIT NEW EMPLOYEE FORM ---
-          const addEmployeeForm = document.getElementById("addEmployeeForm");
-          if (addEmployeeForm) {
-            addEmployeeForm.addEventListener("submit", (e) => {
-              e.preventDefault();
-    
-              // Grab the CSRF token from the form
-              const csrftoken = document.querySelector('#addEmployeeForm input[name="csrfmiddlewaretoken"]').value;
-              
-              // Build the payload from the form fields
-              const payload = {
-                first_name: document.getElementById("addFirstName").value,
-                last_name: document.getElementById("addLastName").value,
-                email: document.getElementById("addEmail").value,
-                phone_number: document.getElementById("addPhone").value,
-                pin: document.getElementById("addPin").value
-              };
-    
-              // POST to your /api/employees/ endpoint
-              fetch("/api/employees/", {
-                method: "POST",
-                headers: {
-                  "Content-Type": "application/json",
-                  "X-CSRFToken": csrftoken,
-                },
-                body: JSON.stringify(payload),
-              })
-              .then((res) => {
-                // If server responded with error, parse JSON & throw
-                if (!res.ok) {
-                  return res.json().then((data) => {
-                    throw new Error(data.error || "Failed to create employee.");
-                  });
-                }
-                return res.json();
-              })
-              .then((data) => {
-                console.log("Employee created successfully:", data);
-                alert("Employee created successfully!");
-                
-                // Close modal
-                addEmployeeModal.style.display = "none"; 
+          return res.json();
+        })
+        .then((data) => {
+          console.log("Employee created successfully:", data);
+          alert("Employee created successfully!");
+          
+          // Close modal
+          addEmployeeModal.style.display = "none"; 
 
-              })
-              .catch((error) => {
-                console.error("Error creating employee:", error);
-                alert(`Error: ${error.message}`);
-              });
-            });
-          }
-    
+        })
+        .catch((error) => {
+          console.error("Error creating employee:", error);
+          alert(`Error: ${error.message}`);
         });
-      </script>
-</body>
-</html>
->>>>>>> b5a18992
+      });
+    }
+
+  });
+</script>
+{% endblock %}