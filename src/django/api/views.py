import logging
from rest_framework.decorators import api_view, renderer_classes
from rest_framework.response import Response
from rest_framework import status
import api.utils as util
import api.controllers as controllers
import api.exceptions as err

from auth_app.serializers import ActivitySerializer, ClockedInfoSerializer

from rest_framework.renderers import JSONRenderer
from django.shortcuts import render, get_object_or_404
from django.http import JsonResponse
from django.middleware.csrf import get_token

import json
from django.db.models import Sum, F, Case, When, DecimalField
from datetime import datetime, timezone, time
from auth_app.models import Activity, User, KeyValueStore
from django.db.models.functions import ExtractWeekDay


logger = logging.getLogger("api")


@api_view(["GET"])
def list_users_name_view(request):
    """
    API view to fetch a list of users with their IDs and full names.
    """
    try:
        # Extract query parameters from the request, with defaults
        only_active = request.query_params.get("only_active", "true").lower() == "true"
        ignore_managers = (
            request.query_params.get("ignore_managers", "false").lower() == "true"
        )
        order = request.query_params.get("order", "true").lower() == "true"
        order_by_first_name = (
            request.query_params.get("order_by_first_name", "true").lower() == "true"
        )
        ignore_clocked_in = (
            request.query_params.get("ignore_clocked_in", "false").lower() == "true"
        )

        # Call the controller function
        users_list = controllers.get_users_name(
            only_active=only_active,
            ignore_managers=ignore_managers,
            order=order,
            order_by_first_name=order_by_first_name,
            ignore_clocked_in=ignore_clocked_in,
        )

        # Return the list of users in the response
        return Response(users_list, status=status.HTTP_200_OK)

    except User.DoesNotExist:
        # Return a 404 if the user does not exist
        return Response(
            {"Error": "No users found matching the given criteria."},
            status=status.HTTP_404_NOT_FOUND,
        )
    except Exception as e:
        # Handle any unexpected exceptions
        logger.error(f"Failed to list all users, resulting in the error: {str(e)}")
        return Response(
            {"Error": "Internal error."},
            status=status.HTTP_500_INTERNAL_SERVER_ERROR,
        )


@api_view(["GET"])
@renderer_classes([JSONRenderer])
def raw_data_logs_view(request):
    if request.method == "GET":
        if request.headers.get("Accept") == "application/json":
            activities = Activity.objects.all().select_related("employee_id")
            data = []
            for act in activities:
                staff_name = f"{act.employee_id.first_name} {act.employee_id.last_name}"
                # Calculate hours using shift_length_mins
                hours_decimal = (
                    act.shift_length_mins / 60.0 if act.shift_length_mins else 0.0
                )

                data.append(
                    {
                        "staff_name": staff_name,
                        "login_time": (
                            act.login_time.strftime("%H:%M")
                            if act.login_time
                            else "N/A"
                        ),
                        "logout_time": (
                            act.logout_time.strftime("%H:%M")
                            if act.logout_time
                            else "N/A"
                        ),
                        "is_public_holiday": act.is_public_holiday,
                        "exact_login_timestamp": (
                            act.login_timestamp.strftime("%d/%m/%Y %H:%M")
                            if act.login_timestamp
                            else "N/A"
                        ),
                        "exact_logout_timestamp": (
                            act.logout_timestamp.strftime("%d/%m/%Y %H:%M")
                            if act.logout_timestamp
                            else "N/A"
                        ),
                        "deliveries": act.deliveries,
                        # Convert shift_length_mins to a string of hours, e.g. "3.50"
                        "hours_worked": f"{hours_decimal:.2f}",
                    }
                )

            json_response = json.dumps(data, indent=2)
            print(json_response)  # Debug log
            return JsonResponse(data, safe=False)

        else:
            # Return the template with CSRF token
            get_token(request)
            return render(request, "auth_app/raw_data_logs.html")


<<<<<<< HEAD
@api_view(["GET"])
@renderer_classes([JSONRenderer])
def raw_data_logs_view(request):
    if request.method == "GET":
        if request.headers.get("Accept") == "application/json":
            activities = Activity.objects.all().select_related("employee_id")
            data = []
            for act in activities:
                staff_name = f"{act.employee_id.first_name} {act.employee_id.last_name}"
                data.append(
                    {
                        "staff_name": staff_name,
                        "login_time": (
                            act.login_time.strftime("%H:%M")
                            if act.login_time
                            else "N/A"
                        ),
                        "logout_time": (
                            act.logout_time.strftime("%H:%M")
                            if act.logout_time
                            else "N/A"
                        ),
                        "is_public_holiday": act.is_public_holiday,
                        "exact_login_timestamp": (
                            act.login_timestamp.strftime("%d/%m/%Y %H:%M")
                            if act.login_timestamp
                            else "N/A"
                        ),
                        "exact_logout_timestamp": (
                            act.logout_timestamp.strftime("%d/%m/%Y %H:%M")
                            if act.logout_timestamp
                            else "N/A"
                        ),
                        "deliveries": act.deliveries,
                        "hours_worked": str(act.hours_worked),
                    }
                )
            # Log and return the JSON response
            json_response = json.dumps(data, indent=2)
            print(json_response)  # Log to console for debugging
            return JsonResponse(data, safe=False)

        else:
            # Return the template with CSRF token
            get_token(request)
            return render(request, "auth_app/raw_data_logs.html")


@api_view(["GET", "PUT", "POST"])
=======
@api_view(["GET", "PUT"])
@renderer_classes([JSONRenderer])
def employee_details_view(request, id=None):
    if request.method == "GET":
        if request.headers.get("Accept") == "application/json":
            # JSON response logic here (unchanged)
            if id is not None:
                employee = get_object_or_404(User, id=id, is_manager=False)
                employee_data = {
                    "id": employee.id,
                    "first_name": employee.first_name,
                    "last_name": employee.last_name,
                    "email": employee.email,
                    "phone_number": employee.phone_number,
                    "pin": employee.pin,
                }
                return JsonResponse(employee_data, safe=False)
            else:
                employees = User.objects.filter(is_manager=False)
                employee_data = [
                    {
                        "id": emp.id,
                        "first_name": emp.first_name,
                        "last_name": emp.last_name,
                        "email": emp.email,
                        "phone_number": emp.phone_number,
                        "pin": emp.pin,
                    }
                    for emp in employees
                ]
                return JsonResponse(employee_data, safe=False)
        else:
            # Not JSON: Return the HTML and ensure CSRF cookie is set
            get_token(request)  # This forces a CSRF cookie to be sent
            return render(request, "auth_app/employee_details.html")

    if request.method == "PUT" and id:
        # PUT logic unchanged
        employee = get_object_or_404(User, id=id)
        data = request.data
        employee.first_name = data.get("first_name", employee.first_name)
        employee.last_name = data.get("last_name", employee.last_name)
        employee.email = data.get("email", employee.email)
        employee.phone_number = data.get("phone_number", employee.phone_number)

        if "pin" in data:
            employee.pin = data["pin"]

        employee.save()
        return JsonResponse({"message": "Employee updated successfully"})

    return JsonResponse({"error": "Invalid request"}, status=400)


def employee_details_page(request):
    """
    View to render the employee details HTML page.
    """
    get_token(request)
    return render(request, "auth_app/employee_details.html")


@api_view(["GET", "PUT"])
>>>>>>> 9a8af9f3
@renderer_classes([JSONRenderer])
def employee_details_view(request, id=None):
    if request.method == "GET":
        if request.headers.get("Accept") == "application/json":
            # JSON response logic here (unchanged)
            if id is not None:
                employee = get_object_or_404(User, id=id, is_manager=False)
                employee_data = {
                    "id": employee.id,
                    "first_name": employee.first_name,
                    "last_name": employee.last_name,
                    "email": employee.email,
                    "phone_number": employee.phone_number,
                    "pin": employee.pin,
                }
                return JsonResponse(employee_data, safe=False)
            else:
                employees = User.objects.filter(is_manager=False)
                employee_data = [
                    {
                        "id": emp.id,
                        "first_name": emp.first_name,
                        "last_name": emp.last_name,
                        "email": emp.email,
                        "phone_number": emp.phone_number,
                        "pin": emp.pin,
                    }
                    for emp in employees
                ]
                return JsonResponse(employee_data, safe=False)
        else:
            # Not JSON: Return the HTML and ensure CSRF cookie is set
            get_token(request)  # This forces a CSRF cookie to be sent
            return render(request, "auth_app/employee_details.html")

    if request.method == "PUT" and id:
        # PUT logic unchanged
        employee = get_object_or_404(User, id=id)
        data = request.data
        employee.first_name = data.get("first_name", employee.first_name)
        employee.last_name = data.get("last_name", employee.last_name)
        employee.email = data.get("email", employee.email)
        employee.phone_number = data.get("phone_number", employee.phone_number)

        if "pin" in data:
            employee.pin = data["pin"]

        employee.save()
        return JsonResponse({"message": "Employee updated successfully"})

    if request.method == "POST":
        # Create a new employee
        try:
            # Parse data from request
            data = request.data
            first_name = data.get("first_name", "")
            last_name = data.get("last_name", "")
            email = data.get("email", "")
            phone_number = data.get("phone_number", "")
            pin = data.get("pin", "")

            # You can add validation or checks here
            if not first_name or not last_name or not email:
                return JsonResponse(
                    {"error": "Required fields are missing."}, status=400
                )

            # Ensure email is unique
            if User.objects.filter(email=email).exists():
                return JsonResponse({"error": "Email already exists"}, status=400)

            # Create user
            employee = User.objects.create(
                first_name=first_name,
                last_name=last_name,
                email=email,
                phone_number=phone_number,
                pin=pin,
                is_active=True,  # or set as needed
                is_manager=False,  # presumably a normal employee
            )

            employee.save()

            return JsonResponse(
                {"message": "Employee created successfully", "id": employee.id},
                status=201,
            )
        except Exception as e:
            return JsonResponse({"error": str(e)}, status=400)

    return JsonResponse({"error": "Invalid request"}, status=400)


def employee_details_page(request):
    """
    View to render the employee details HTML page.
    """
    get_token(request)
    return render(request, "auth_app/employee_details.html")


@api_view(["POST", "PUT"])
def clock_in(request, id):
    try:
        # Get location data
        location_lat = request.data.get("location_latitude", None)
        location_long = request.data.get("location_longitude", None)

        # Check to see they exist
        if (location_lat is None) or (location_long is None):
            raise err.MissingLocationDataError

        # Convert to floats
        try:
            location_lat = float(location_lat)
            location_long = float(location_long)
        except ValueError:
            return Response(
                {"Error": "Invalid location values."},
                status=status.HTTP_400_BAD_REQUEST,
            )

        # Get store location and allowable distance
        (store_lat, store_long) = controllers.get_store_location()
        allowable_dist = controllers.get_clocking_range_limit()

        # Obtain distance of user from store
        dist = util.get_distance_from_lat_lon_in_m(
            lat1=location_lat, lon1=location_long, lat2=store_lat, lon2=store_long
        )

        if dist > allowable_dist:
            return Response(
                {"Error": "Not close enough to the store to clock in."},
                status=status.HTTP_406_NOT_ACCEPTABLE,
            )

        # Clock the user in
        activity = controllers.handle_clock_in(employee_id=id)

        # Return the results after serialisation
        return Response(
            ActivitySerializer(activity).data, status=status.HTTP_201_CREATED
        )

    except err.MissingLocationDataError:
        # If the request is missing the location data
        return Response(
            {"Error": "Missing location data in request."},
            status=status.HTTP_400_BAD_REQUEST,
        )
    except err.AlreadyClockedInError:
        # If the user is already clocked in
        return Response(
            {"Error": "Employee is already clocked in."},
            status=status.HTTP_400_BAD_REQUEST,
        )
    except err.InactiveUserError:
        # If the user is trying to clock in an inactive account
        return Response(
            {"Error": "Cannot clock in an inactive account."},
            status=status.HTTP_403_FORBIDDEN,
        )
    except User.DoesNotExist:
        # If the user is not found, return 404
        return Response(
            {"Error": f"Employee not found with the ID {id}."},
            status=status.HTTP_404_NOT_FOUND,
        )
    except err.StartingShiftTooSoonError:
        # If the user is trying to start a shift too soon after their last shift
        return Response(
            {"Error": f"Can't start a shift too soon after your last shift."},
            status=status.HTTP_409_CONFLICT,
        )
    except Exception as e:
        # General error capture -- including database location errors
        return Response(
            {"Error": "Internal error."},
            status=status.HTTP_500_INTERNAL_SERVER_ERROR,
        )


@api_view(["POST", "PUT"])
def clock_out(request, id):
    try:
        # Check if they made any deliveries on clock out
        deliveries = max(
            int(request.data.get("deliveries", 0)),
            0,  # Ensure it's an integer and above 0
        )

        # Get location data
        location_lat = request.data.get("location_latitude", None)
        location_long = request.data.get("location_longitude", None)

        # Check to see they exist
        if (location_lat is None) or (location_long is None):
            raise err.MissingLocationDataError

        # Convert to floats
        try:
            location_lat = float(location_lat)
            location_long = float(location_long)
        except ValueError:
            return Response(
                {"Error": "Invalid location values."},
                status=status.HTTP_400_BAD_REQUEST,
            )

        # Get store location and allowable distance
        (store_lat, store_long) = controllers.get_store_location()
        allowable_dist = controllers.get_clocking_range_limit()

        # Obtain distance of user from store
        dist = util.get_distance_from_lat_lon_in_m(
            lat1=location_lat, lon1=location_long, lat2=store_lat, lon2=store_long
        )

        if dist > allowable_dist:
            return Response(
                {"Error": "Not close enough to the store to clock out."},
                status=status.HTTP_406_NOT_ACCEPTABLE,
            )

        # Clock the user out
        activity = controllers.handle_clock_out(employee_id=id, deliveries=deliveries)

        # Return the results after serialisation
        return Response(ActivitySerializer(activity).data, status=status.HTTP_200_OK)

    except err.MissingLocationDataError:
        # If the request is missing the location data
        return Response(
            {"Error": "Missing location data in request."},
            status=status.HTTP_400_BAD_REQUEST,
        )
    except err.AlreadyClockedOutError:
        # If the user is already clocked out.
        return Response(
            {"Error": "Employee is not clocked in."},
            status=status.HTTP_400_BAD_REQUEST,
        )
    except err.NoActiveClockingRecordError:
        # If the user has no active clocking record (their clock-in activity is missing)
        return Response(
            {
                "Error": "No active clock-in record found. The account's state has been reset."
            },
            status=status.HTTP_417_EXPECTATION_FAILED,
        )
    except User.DoesNotExist:
        # If the user is not found, return 404
        return Response(
            {"Error": f"Employee not found with the ID {id}."},
            status=status.HTTP_404_NOT_FOUND,
        )
    except err.InactiveUserError:
        # If the user is trying to clock out an inactive account
        return Response(
            {"Error": "Cannot clock out an inactive account."},
            status=status.HTTP_403_FORBIDDEN,
        )
    except err.ClockingOutTooSoonError:
        # If the user is trying to clock out too soon after clocking in
        return Response(
            {"Error": f"Can't clock out too soon after clocking in."},
            status=status.HTTP_409_CONFLICT,
        )
    except Exception as e:
        # General error capture -- including database location errors
        return Response(
            {"Error": "Internal error."},
            status=status.HTTP_500_INTERNAL_SERVER_ERROR,
        )


@api_view(["GET"])
def clocked_state_view(request, id):
    """
    API view to get the clocked-in state of a user by ID.
    """
    try:
        # Get the user's info
        info = controllers.get_employee_clocked_info(employee_id=id)

        # Return the info
        return Response(ClockedInfoSerializer(info).data, status=status.HTTP_200_OK)

    except User.DoesNotExist:
        # Return a 404 if the user does not exist
        return Response(
            {"Error": f"User not found with ID {id}."}, status=status.HTTP_404_NOT_FOUND
        )
    except err.InactiveUserError:
        # If the user is trying to view the data of an inactive account
        return Response(
            {"Error": "Cannot view information from an inactive account."},
            status=status.HTTP_403_FORBIDDEN,
        )
    except Activity.DoesNotExist:
        # Return a 417 if the user's state is bugged
        logger.error(
            f"User with ID {id} has a bugged state due to missing activity record to complete a shift record."
        )
        return Response(
            {
                "Error": f"User state is bugged due to missing activity records. Please contact an admin."
            },
            status=status.HTTP_417_EXPECTATION_FAILED,
        )
    except Exception as e:
        return Response(
            {"Error": "Internal error."},
            status=status.HTTP_500_INTERNAL_SERVER_ERROR,
        )


@api_view(["GET"])
@renderer_classes([JSONRenderer])
def weekly_summary_view(request):
    start_date_str = request.query_params.get("start_date")
    end_date_str = request.query_params.get("end_date")
    employee_ids_str = request.query_params.get("employee_ids")

    try:
        # Handle date range
        if start_date_str and end_date_str:
            try:
                start_day = datetime.strptime(start_date_str, "%Y-%m-%d").date()
                end_day = datetime.strptime(end_date_str, "%Y-%m-%d").date()

                start_date = datetime.combine(start_day, time.min).replace(
                    tzinfo=timezone.utc
                )
                end_date = datetime.combine(end_day, time.max).replace(
                    tzinfo=timezone.utc
                )

                activities = Activity.objects.filter(
                    login_time__gte=start_date, login_time__lte=end_date
                )
            except ValueError:
                return Response(
                    {"error": "Invalid date format. Use YYYY-MM-DD."},
                    status=status.HTTP_400_BAD_REQUEST,
                )
        else:
            # No date range provided, use last reset date
            try:
                kv = KeyValueStore.objects.get(key="last_weekly_summary_reset")
                last_reset_date = datetime.strptime(kv.value, "%Y-%m-%d").replace(
                    tzinfo=timezone.utc
                )
            except KeyValueStore.DoesNotExist:
                last_reset_date = datetime(2023, 3, 15, tzinfo=timezone.utc)

            activities = Activity.objects.filter(login_time__gte=last_reset_date)

        # Handle employee filter
        if employee_ids_str:
            employee_ids = [
                int(e_id.strip())
                for e_id in employee_ids_str.split(",")
                if e_id.strip().isdigit()
            ]
            if employee_ids:
                activities = activities.filter(employee_id__in=employee_ids)

        # Calculate hours by converting shift_length_mins to hours
        summary = (
            activities.annotate(day_of_week=ExtractWeekDay("login_time"))
            .values("employee_id", "employee_id__first_name", "employee_id__last_name")
            .annotate(
                weekday_hours=Sum(
                    Case(
                        When(
                            day_of_week__in=[2, 3, 4, 5, 6],
                            then=F("shift_length_mins") / 60.0,
                        ),
                        default=0,
                        output_field=DecimalField(decimal_places=2, max_digits=6),
                    )
                ),
                weekend_hours=Sum(
                    Case(
                        When(
                            day_of_week__in=[1, 7], then=F("shift_length_mins") / 60.0
                        ),
                        default=0,
                        output_field=DecimalField(decimal_places=2, max_digits=6),
                    )
                ),
                total_hours=Sum(F("shift_length_mins") / 60.0),
                total_deliveries=Sum("deliveries"),
            )
        )

        data = [
            {
                "employee_id": item["employee_id"],
                "first_name": item["employee_id__first_name"],
                "last_name": item["employee_id__last_name"],
                "weekday_hours": float(item["weekday_hours"] or 0.0),
                "weekend_hours": float(item["weekend_hours"] or 0.0),
                "total_hours": float(item["total_hours"] or 0.0),
                "total_deliveries": item["total_deliveries"] or 0,
            }
            for item in summary
        ]

        return Response(data, status=status.HTTP_200_OK)

    except Exception as e:
        # General exception catch
        return Response(
            {"error": f"An unexpected error occurred: {str(e)}"},
            status=status.HTTP_500_INTERNAL_SERVER_ERROR,
        )


@api_view(["POST"])
@renderer_classes([JSONRenderer])
def reset_summary_view(request):
    # If a new date is provided in the POST, use it, otherwise today
    new_date_str = request.data.get("new_reset_date")
    if new_date_str:
        try:
            # Validate the date format
            datetime.strptime(new_date_str, "%Y-%m-%d")
        except ValueError:
            return Response(
                {"error": "Invalid date format. Use YYYY-MM-DD."},
                status=status.HTTP_400_BAD_REQUEST,
            )
        today_str = new_date_str
    else:
        # Default to today if no date provided
        today_str = datetime.now().date().isoformat()

    kv, created = KeyValueStore.objects.get_or_create(
        key="last_weekly_summary_reset", defaults={"value": today_str}
    )
    if not created:
        kv.value = today_str
        kv.save()

    return Response(
        {"message": "Weekly summary reset successfully", "reset_date": today_str},
        status=status.HTTP_200_OK,
    )


def weekly_summary_page(request):
    # Return the HTML template
    return render(request, "auth_app/weekly_summary.html")<|MERGE_RESOLUTION|>--- conflicted
+++ resolved
@@ -123,7 +123,6 @@
             return render(request, "auth_app/raw_data_logs.html")
 
 
-<<<<<<< HEAD
 @api_view(["GET"])
 @renderer_classes([JSONRenderer])
 def raw_data_logs_view(request):
@@ -173,8 +172,6 @@
 
 
 @api_view(["GET", "PUT", "POST"])
-=======
-@api_view(["GET", "PUT"])
 @renderer_classes([JSONRenderer])
 def employee_details_view(request, id=None):
     if request.method == "GET":
@@ -225,69 +222,6 @@
         employee.save()
         return JsonResponse({"message": "Employee updated successfully"})
 
-    return JsonResponse({"error": "Invalid request"}, status=400)
-
-
-def employee_details_page(request):
-    """
-    View to render the employee details HTML page.
-    """
-    get_token(request)
-    return render(request, "auth_app/employee_details.html")
-
-
-@api_view(["GET", "PUT"])
->>>>>>> 9a8af9f3
-@renderer_classes([JSONRenderer])
-def employee_details_view(request, id=None):
-    if request.method == "GET":
-        if request.headers.get("Accept") == "application/json":
-            # JSON response logic here (unchanged)
-            if id is not None:
-                employee = get_object_or_404(User, id=id, is_manager=False)
-                employee_data = {
-                    "id": employee.id,
-                    "first_name": employee.first_name,
-                    "last_name": employee.last_name,
-                    "email": employee.email,
-                    "phone_number": employee.phone_number,
-                    "pin": employee.pin,
-                }
-                return JsonResponse(employee_data, safe=False)
-            else:
-                employees = User.objects.filter(is_manager=False)
-                employee_data = [
-                    {
-                        "id": emp.id,
-                        "first_name": emp.first_name,
-                        "last_name": emp.last_name,
-                        "email": emp.email,
-                        "phone_number": emp.phone_number,
-                        "pin": emp.pin,
-                    }
-                    for emp in employees
-                ]
-                return JsonResponse(employee_data, safe=False)
-        else:
-            # Not JSON: Return the HTML and ensure CSRF cookie is set
-            get_token(request)  # This forces a CSRF cookie to be sent
-            return render(request, "auth_app/employee_details.html")
-
-    if request.method == "PUT" and id:
-        # PUT logic unchanged
-        employee = get_object_or_404(User, id=id)
-        data = request.data
-        employee.first_name = data.get("first_name", employee.first_name)
-        employee.last_name = data.get("last_name", employee.last_name)
-        employee.email = data.get("email", employee.email)
-        employee.phone_number = data.get("phone_number", employee.phone_number)
-
-        if "pin" in data:
-            employee.pin = data["pin"]
-
-        employee.save()
-        return JsonResponse({"message": "Employee updated successfully"})
-
     if request.method == "POST":
         # Create a new employee
         try:
