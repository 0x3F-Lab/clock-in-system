from django.urls import path
from . import views

app_name = "api"  # Namespace for the API app

urlpatterns = [
    path("clock-in/<int:id>/", views.clock_in, name="clock_in"),
    path("clock-out/<int:id>/", views.clock_out, name="clock_out"),
    path(
        "activate-employee/<int:id>/",
        views.active_employee_account,
        name="activate_employee",
    ),
    path("change-pin/<int:id>/", views.change_pin, name="change_pin"),
    path("list-employees/", views.list_users_name_view, name="list_users_name_view"),
    path(
        "clocked_state/<int:id>/", views.clocked_state_view, name="clocked_state_view"
    ),
    path("employees/", views.employee_details_view, name="employee_list"),
    path("employees/<int:id>/", views.employee_details_view, name="employee_detail"),
    path("raw-data-logs/", views.raw_data_logs_view, name="raw_data_logs"),
    path(
        "raw-data-logs/<int:id>/",
        views.raw_data_logs_detail_view,
        name="raw_data_logs_detail",
    ),
    # JSON API endpoint for weekly summary data
    path("weekly-summary/", views.weekly_summary_view, name="weekly_summary_view"),
    # HTML page that uses JS to fetch from the above API
    path("weekly-summary-page/", views.weekly_summary_page, name="weekly_summary_page"),
    path("reset-summary/", views.reset_summary_view, name="reset_summary_view"),
<<<<<<< HEAD
    path(
        "verify_global_pin/", views.verify_global_employee_pin, name="verify_global_pin"
    ),
=======
    path("change_pin/", views.change_pin_view, name="change_pin"),
>>>>>>> 86bbbc3b
]<|MERGE_RESOLUTION|>--- conflicted
+++ resolved
@@ -29,11 +29,5 @@
     # HTML page that uses JS to fetch from the above API
     path("weekly-summary-page/", views.weekly_summary_page, name="weekly_summary_page"),
     path("reset-summary/", views.reset_summary_view, name="reset_summary_view"),
-<<<<<<< HEAD
-    path(
-        "verify_global_pin/", views.verify_global_employee_pin, name="verify_global_pin"
-    ),
-=======
     path("change_pin/", views.change_pin_view, name="change_pin"),
->>>>>>> 86bbbc3b
 ]