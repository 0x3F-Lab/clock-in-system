import logging
<<<<<<< HEAD
from rest_framework.decorators import api_view, renderer_classes
from rest_framework.response import Response
from rest_framework import status
import api.controllers as controllers
=======
import json
import api.utils as util
import api.controllers as controllers
import api.exceptions as err
from rest_framework.decorators import api_view
from rest_framework.response import Response
from rest_framework import status
from auth_app.models import User, Activity
from auth_app.serializers import ActivitySerializer, ClockedInfoSerializer
>>>>>>> 8281f0a0
from rest_framework.renderers import JSONRenderer
from django.shortcuts import render, get_object_or_404
from django.http import JsonResponse
from django.middleware.csrf import get_token
<<<<<<< HEAD
import json
from django.db.models import Sum, F, Case, When, DecimalField
from datetime import datetime, timezone, time
from auth_app.models import Activity, User, KeyValueStore
from django.db.models.functions import ExtractWeekDay

=======
>>>>>>> 8281f0a0

logger = logging.getLogger("api")


@api_view(["GET"])
def list_users_name_view(request):
    """
    API view to fetch a list of users with their IDs and full names.
    """
    try:
        # Extract query parameters from the request, with defaults
        only_active = request.query_params.get("only_active", "true").lower() == "true"
        ignore_managers = (
            request.query_params.get("ignore_managers", "false").lower() == "true"
        )
        order = request.query_params.get("order", "true").lower() == "true"
        order_by_first_name = (
            request.query_params.get("order_by_first_name", "true").lower() == "true"
        )
        ignore_clocked_in = (
            request.query_params.get("ignore_clocked_in", "false").lower() == "true"
        )

        # Call the controller function
        users_list = controllers.get_users_name(
            only_active=only_active,
            ignore_managers=ignore_managers,
            order=order,
            order_by_first_name=order_by_first_name,
            ignore_clocked_in=ignore_clocked_in,
        )

        # Return the list of users in the response
        return Response(users_list, status=status.HTTP_200_OK)

    except User.DoesNotExist:
        # Return a 404 if the user does not exist
        return Response(
            {"Error": "No users found matching the given criteria."},
            status=status.HTTP_404_NOT_FOUND,
        )
    except Exception as e:
        # Handle any unexpected exceptions
        logger.error(f"Failed to list all users, resulting in the error: {str(e)}")
        return Response(
            {"Error": "Internal error."},
            status=status.HTTP_500_INTERNAL_SERVER_ERROR,
        )


@api_view(["GET"])
@renderer_classes([JSONRenderer])
def raw_data_logs_view(request):
    if request.method == "GET":
        if request.headers.get("Accept") == "application/json":
            activities = Activity.objects.all().select_related("employee_id")
            data = []
            for act in activities:
                staff_name = f"{act.employee_id.first_name} {act.employee_id.last_name}"
                data.append(
                    {
                        "staff_name": staff_name,
                        "login_time": (
                            act.login_time.strftime("%H:%M")
                            if act.login_time
                            else "N/A"
                        ),
                        "logout_time": (
                            act.logout_time.strftime("%H:%M")
                            if act.logout_time
                            else "N/A"
                        ),
                        "is_public_holiday": act.is_public_holiday,
                        "exact_login_timestamp": (
                            act.login_timestamp.strftime("%d/%m/%Y %H:%M")
                            if act.login_timestamp
                            else "N/A"
                        ),
                        "exact_logout_timestamp": (
                            act.logout_timestamp.strftime("%d/%m/%Y %H:%M")
                            if act.logout_timestamp
                            else "N/A"
                        ),
                        "deliveries": act.deliveries,
                        "hours_worked": str(act.hours_worked),
                    }
                )
            # Log and return the JSON response
            json_response = json.dumps(data, indent=2)
            print(json_response)  # Log to console for debugging
            return JsonResponse(data, safe=False)

        else:
            # Return the template with CSRF token
            get_token(request)
            return render(request, "auth_app/raw_data_logs.html")


@api_view(["GET", "PUT"])
@renderer_classes([JSONRenderer])
def employee_details_view(request, id=None):
    if request.method == "GET":
        if request.headers.get("Accept") == "application/json":
            # JSON response logic here (unchanged)
            if id is not None:
                employee = get_object_or_404(User, id=id, is_manager=False)
                employee_data = {
                    "id": employee.id,
                    "first_name": employee.first_name,
                    "last_name": employee.last_name,
                    "email": employee.email,
                    "phone_number": employee.phone_number,
                    "pin": employee.pin,
                }
                return JsonResponse(employee_data, safe=False)
            else:
                employees = User.objects.filter(is_manager=False)
                employee_data = [
                    {
                        "id": emp.id,
                        "first_name": emp.first_name,
                        "last_name": emp.last_name,
                        "email": emp.email,
                        "phone_number": emp.phone_number,
                        "pin": emp.pin,
                    }
                    for emp in employees
                ]
                return JsonResponse(employee_data, safe=False)
        else:
            # Not JSON: Return the HTML and ensure CSRF cookie is set
            get_token(request)  # This forces a CSRF cookie to be sent
            return render(request, "auth_app/employee_details.html")

    if request.method == "PUT" and id:
        # PUT logic unchanged
        employee = get_object_or_404(User, id=id)
        data = request.data
        employee.first_name = data.get("first_name", employee.first_name)
        employee.last_name = data.get("last_name", employee.last_name)
        employee.email = data.get("email", employee.email)
        employee.phone_number = data.get("phone_number", employee.phone_number)

        if "pin" in data:
            employee.pin = data["pin"]

        employee.save()
        return JsonResponse({"message": "Employee updated successfully"})

    return JsonResponse({"error": "Invalid request"}, status=400)


def employee_details_page(request):
    """
    View to render the employee details HTML page.
    """
    get_token(request)
    return render(request, "auth_app/employee_details.html")


@api_view(["GET"])
@renderer_classes([JSONRenderer])
def raw_data_logs_view(request):
    if request.method == "GET":
        if request.headers.get("Accept") == "application/json":
            activities = Activity.objects.all().select_related("employee_id")
            data = []
            for act in activities:
                staff_name = f"{act.employee_id.first_name} {act.employee_id.last_name}"
                data.append(
                    {
                        "staff_name": staff_name,
                        "login_time": (
                            act.login_time.strftime("%H:%M")
                            if act.login_time
                            else "N/A"
                        ),
                        "logout_time": (
                            act.logout_time.strftime("%H:%M")
                            if act.logout_time
                            else "N/A"
                        ),
                        "is_public_holiday": act.is_public_holiday,
                        "exact_login_timestamp": (
                            act.login_timestamp.strftime("%d/%m/%Y %H:%M")
                            if act.login_timestamp
                            else "N/A"
                        ),
                        "exact_logout_timestamp": (
                            act.logout_timestamp.strftime("%d/%m/%Y %H:%M")
                            if act.logout_timestamp
                            else "N/A"
                        ),
                        "deliveries": act.deliveries,
                        "hours_worked": str(act.hours_worked),
                    }
                )
            # Log and return the JSON response
            json_response = json.dumps(data, indent=2)
            print(json_response)  # Log to console for debugging
            return JsonResponse(data, safe=False)

        else:
            # Return the template with CSRF token
            get_token(request)
            return render(request, "auth_app/raw_data_logs.html")


@api_view(["GET", "PUT"])
@renderer_classes([JSONRenderer])
def employee_details_view(request, id=None):
    if request.method == "GET":
        if request.headers.get("Accept") == "application/json":
            # JSON response logic here (unchanged)
            if id is not None:
                employee = get_object_or_404(User, id=id, is_manager=False)
                employee_data = {
                    "id": employee.id,
                    "first_name": employee.first_name,
                    "last_name": employee.last_name,
                    "email": employee.email,
                    "phone_number": employee.phone_number,
                    "pin": employee.pin,
                }
                return JsonResponse(employee_data, safe=False)
            else:
                employees = User.objects.filter(is_manager=False)
                employee_data = [
                    {
                        "id": emp.id,
                        "first_name": emp.first_name,
                        "last_name": emp.last_name,
                        "email": emp.email,
                        "phone_number": emp.phone_number,
                        "pin": emp.pin,
                    }
                    for emp in employees
                ]
                return JsonResponse(employee_data, safe=False)
        else:
            # Not JSON: Return the HTML and ensure CSRF cookie is set
            get_token(request)  # This forces a CSRF cookie to be sent
            return render(request, "auth_app/employee_details.html")

    if request.method == "PUT" and id:
        # PUT logic unchanged
        employee = get_object_or_404(User, id=id)
        data = request.data
        employee.first_name = data.get("first_name", employee.first_name)
        employee.last_name = data.get("last_name", employee.last_name)
        employee.email = data.get("email", employee.email)
        employee.phone_number = data.get("phone_number", employee.phone_number)

        if "pin" in data:
            employee.pin = data["pin"]

        employee.save()
        return JsonResponse({"message": "Employee updated successfully"})

    return JsonResponse({"error": "Invalid request"}, status=400)


def employee_details_page(request):
    """
    View to render the employee details HTML page.
    """
    get_token(request)
    return render(request, "auth_app/employee_details.html")


@api_view(["POST", "PUT"])
def clock_in(request, id):
    try:
        # Get location data
        location_lat = request.data.get("location_latitude", None)
        location_long = request.data.get("location_longitude", None)

        # Check to see they exist
        if (location_lat is None) or (location_long is None):
            raise err.MissingLocationDataError

        # Convert to floats
        try:
            location_lat = float(location_lat)
            location_long = float(location_long)
        except ValueError:
            return Response(
                {"Error": "Invalid location values."},
                status=status.HTTP_400_BAD_REQUEST,
            )

        # Get store location and allowable distance
        (store_lat, store_long) = controllers.get_store_location()
        allowable_dist = controllers.get_clocking_range_limit()

        # Obtain distance of user from store
        dist = util.get_distance_from_lat_lon_in_m(
            lat1=location_lat, lon1=location_long, lat2=store_lat, lon2=store_long
        )

        if dist > allowable_dist:
            return Response(
                {"Error": "Not close enough to the store to clock in."},
                status=status.HTTP_406_NOT_ACCEPTABLE,
            )

        # Clock the user in
        activity = controllers.handle_clock_in(employee_id=id)

        # Return the results after serialisation
        return Response(
            ActivitySerializer(activity).data, status=status.HTTP_201_CREATED
        )

    except err.MissingLocationDataError:
        # If the request is missing the location data
        return Response(
            {"Error": "Missing location data in request."},
            status=status.HTTP_400_BAD_REQUEST,
        )
    except err.AlreadyClockedInError:
        # If the user is already clocked in
        return Response(
            {"Error": "Employee is already clocked in."},
            status=status.HTTP_400_BAD_REQUEST,
        )
    except err.InactiveUserError:
        # If the user is trying to clock in an inactive account
        return Response(
            {"Error": "Cannot clock in an inactive account."},
            status=status.HTTP_403_FORBIDDEN,
        )
    except User.DoesNotExist:
        # If the user is not found, return 404
        return Response(
            {"Error": f"Employee not found with the ID {id}."},
            status=status.HTTP_404_NOT_FOUND,
        )
    except err.StartingShiftTooSoonError:
        # If the user is trying to start a shift too soon after their last shift
        return Response(
            {"Error": f"Can't start a shift too soon after your last shift."},
            status=status.HTTP_409_CONFLICT,
        )
    except Exception as e:
        # General error capture -- including database location errors
        return Response(
            {"Error": "Internal error."},
            status=status.HTTP_500_INTERNAL_SERVER_ERROR,
        )


@api_view(["POST", "PUT"])
def clock_out(request, id):
    try:
        # Check if they made any deliveries on clock out
        deliveries = max(
            int(request.data.get("deliveries", 0)),
            0,  # Ensure it's an integer and above 0
        )

        # Get location data
        location_lat = request.data.get("location_latitude", None)
        location_long = request.data.get("location_longitude", None)

        # Check to see they exist
        if (location_lat is None) or (location_long is None):
            raise err.MissingLocationDataError

        # Convert to floats
        try:
            location_lat = float(location_lat)
            location_long = float(location_long)
        except ValueError:
            return Response(
                {"Error": "Invalid location values."},
                status=status.HTTP_400_BAD_REQUEST,
            )

        # Get store location and allowable distance
        (store_lat, store_long) = controllers.get_store_location()
        allowable_dist = controllers.get_clocking_range_limit()

        # Obtain distance of user from store
        dist = util.get_distance_from_lat_lon_in_m(
            lat1=location_lat, lon1=location_long, lat2=store_lat, lon2=store_long
        )

        if dist > allowable_dist:
            return Response(
                {"Error": "Not close enough to the store to clock out."},
                status=status.HTTP_406_NOT_ACCEPTABLE,
            )

        # Clock the user out
        activity = controllers.handle_clock_out(employee_id=id, deliveries=deliveries)

        # Return the results after serialisation
        return Response(ActivitySerializer(activity).data, status=status.HTTP_200_OK)

    except err.MissingLocationDataError:
        # If the request is missing the location data
        return Response(
            {"Error": "Missing location data in request."},
            status=status.HTTP_400_BAD_REQUEST,
        )
    except err.AlreadyClockedOutError:
        # If the user is already clocked out.
        return Response(
            {"Error": "Employee is not clocked in."},
            status=status.HTTP_400_BAD_REQUEST,
        )
    except err.NoActiveClockingRecordError:
        # If the user has no active clocking record (their clock-in activity is missing)
        return Response(
            {
                "Error": "No active clock-in record found. The account's state has been reset."
            },
            status=status.HTTP_417_EXPECTATION_FAILED,
        )
    except User.DoesNotExist:
        # If the user is not found, return 404
        return Response(
            {"Error": f"Employee not found with the ID {id}."},
            status=status.HTTP_404_NOT_FOUND,
        )
    except err.InactiveUserError:
        # If the user is trying to clock out an inactive account
        return Response(
            {"Error": "Cannot clock out an inactive account."},
            status=status.HTTP_403_FORBIDDEN,
        )
    except err.ClockingOutTooSoonError:
        # If the user is trying to clock out too soon after clocking in
        return Response(
            {"Error": f"Can't clock out too soon after clocking in."},
            status=status.HTTP_409_CONFLICT,
        )
    except Exception as e:
        # General error capture -- including database location errors
        return Response(
            {"Error": "Internal error."},
            status=status.HTTP_500_INTERNAL_SERVER_ERROR,
        )


@api_view(["GET"])
def clocked_state_view(request, id):
    """
    API view to get the clocked-in state of a user by ID.
    """
    try:
        # Get the user's info
        info = controllers.get_employee_clocked_info(employee_id=id)

        # Return the info
        return Response(ClockedInfoSerializer(info).data, status=status.HTTP_200_OK)

    except User.DoesNotExist:
        # Return a 404 if the user does not exist
        return Response(
            {"Error": f"User not found with ID {id}."}, status=status.HTTP_404_NOT_FOUND
        )
    except err.InactiveUserError:
        # If the user is trying to view the data of an inactive account
        return Response(
            {"Error": "Cannot view information from an inactive account."},
            status=status.HTTP_403_FORBIDDEN,
        )
    except Activity.DoesNotExist:
        # Return a 417 if the user's state is bugged
        logger.error(
            f"User with ID {id} has a bugged state due to missing activity record to complete a shift record."
        )
        return Response(
            {
                "Error": f"User state is bugged due to missing activity records. Please contact an admin."
            },
            status=status.HTTP_417_EXPECTATION_FAILED,
        )
    except Exception as e:
        return Response(
            {"Error": "Internal error."},
            status=status.HTTP_500_INTERNAL_SERVER_ERROR,
        )


@api_view(["GET"])
@renderer_classes([JSONRenderer])
def weekly_summary_view(request):
    start_date_str = request.query_params.get("start_date")
    end_date_str = request.query_params.get("end_date")
    employee_ids_str = request.query_params.get("employee_ids")

    try:
        if start_date_str and end_date_str:
            try:
                start_day = datetime.strptime(start_date_str, "%Y-%m-%d").date()
                end_day = datetime.strptime(end_date_str, "%Y-%m-%d").date()

                start_date = datetime.combine(start_day, time.min).replace(
                    tzinfo=timezone.utc
                )
                end_date = datetime.combine(end_day, time.max).replace(
                    tzinfo=timezone.utc
                )

                activities = Activity.objects.filter(
                    login_time__gte=start_date, login_time__lte=end_date
                )
            except ValueError:
                return Response(
                    {"error": "Invalid date format. Use YYYY-MM-DD."},
                    status=status.HTTP_400_BAD_REQUEST,
                )
        else:
            # No date range provided, use last reset date
            try:
                kv = KeyValueStore.objects.get(key="last_weekly_summary_reset")
                last_reset_date = datetime.strptime(kv.value, "%Y-%m-%d").replace(
                    tzinfo=timezone.utc
                )
            except KeyValueStore.DoesNotExist:
                last_reset_date = datetime(2023, 3, 15, tzinfo=timezone.utc)

            activities = Activity.objects.filter(login_time__gte=last_reset_date)

        # Handle employee filter
        if employee_ids_str:
            employee_ids = [
                int(e_id.strip())
                for e_id in employee_ids_str.split(",")
                if e_id.strip().isdigit()
            ]
            if employee_ids:
                activities = activities.filter(employee_id__in=employee_ids)

        # Summation logic now uses shift_length_mins / 60.0
        summary = (
            activities.annotate(day_of_week=ExtractWeekDay("login_time"))
            .values("employee_id", "employee_id__first_name", "employee_id__last_name")
            .annotate(
                weekday_hours=Sum(
                    Case(
                        When(
                            day_of_week__in=[2, 3, 4, 5, 6],
                            then=F("shift_length_mins") / 60.0,
                        ),
                        default=0,
                        output_field=DecimalField(decimal_places=2, max_digits=6),
                    )
                ),
                weekend_hours=Sum(
                    Case(
                        When(
                            day_of_week__in=[1, 7], then=F("shift_length_mins") / 60.0
                        ),
                        default=0,
                        output_field=DecimalField(decimal_places=2, max_digits=6),
                    )
                ),
                total_hours=Sum(F("shift_length_mins") / 60.0),
                total_deliveries=Sum("deliveries"),
            )
        )

        data = [
            {
                "employee_id": item["employee_id"],
                "first_name": item["employee_id__first_name"],
                "last_name": item["employee_id__last_name"],
                "weekday_hours": float(item["weekday_hours"] or 0.0),
                "weekend_hours": float(item["weekend_hours"] or 0.0),
                "total_hours": float(item["total_hours"] or 0.0),
                "total_deliveries": item["total_deliveries"] or 0,
            }
            for item in summary
        ]

        return Response(data, status=status.HTTP_200_OK)

    except Exception as e:
        # General exception catch as requested
        return Response(
            {"error": f"An unexpected error occurred: {str(e)}"},
            status=status.HTTP_500_INTERNAL_SERVER_ERROR,
        )


@api_view(["POST"])
@renderer_classes([JSONRenderer])
def reset_summary_view(request):
    # If a new date is provided in the POST, use it, otherwise today
    new_date_str = request.data.get("new_reset_date")
    if new_date_str:
        try:
            # Validate the date format
            datetime.strptime(new_date_str, "%Y-%m-%d")
        except ValueError:
            return Response(
                {"error": "Invalid date format. Use YYYY-MM-DD."},
                status=status.HTTP_400_BAD_REQUEST,
            )
        today_str = new_date_str
    else:
        # Default to today if no date provided
        today_str = datetime.now().date().isoformat()

    kv, created = KeyValueStore.objects.get_or_create(
        key="last_weekly_summary_reset", defaults={"value": today_str}
    )
    if not created:
        kv.value = today_str
        kv.save()

    return Response(
        {"message": "Weekly summary reset successfully", "reset_date": today_str},
        status=status.HTTP_200_OK,
    )


def weekly_summary_page(request):
    # Return the HTML template
    return render(request, "auth_app/weekly_summary.html")<|MERGE_RESOLUTION|>--- conflicted
+++ resolved
@@ -1,33 +1,24 @@
 import logging
-<<<<<<< HEAD
 from rest_framework.decorators import api_view, renderer_classes
 from rest_framework.response import Response
 from rest_framework import status
-import api.controllers as controllers
-=======
-import json
 import api.utils as util
 import api.controllers as controllers
 import api.exceptions as err
-from rest_framework.decorators import api_view
-from rest_framework.response import Response
-from rest_framework import status
-from auth_app.models import User, Activity
+
 from auth_app.serializers import ActivitySerializer, ClockedInfoSerializer
->>>>>>> 8281f0a0
+
 from rest_framework.renderers import JSONRenderer
 from django.shortcuts import render, get_object_or_404
 from django.http import JsonResponse
 from django.middleware.csrf import get_token
-<<<<<<< HEAD
+
 import json
 from django.db.models import Sum, F, Case, When, DecimalField
 from datetime import datetime, timezone, time
 from auth_app.models import Activity, User, KeyValueStore
 from django.db.models.functions import ExtractWeekDay
 
-=======
->>>>>>> 8281f0a0
 
 logger = logging.getLogger("api")
 
