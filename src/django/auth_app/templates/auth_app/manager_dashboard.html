{% extends "auth_app/base.html" %}
{% block title %}Pizza Clock-in || Manager Dashboard{% endblock %}

{% block content_container_class %}my-5{% endblock %}
{% block content %}
<div class="container py-5">
  <div class="text-center mb-5">
    <h1 class="fw-bold">Manager Dashboard</h1>
    <p class="lead">Logged in as: <strong>{{ request.session.name|default:"ERROR LOADING USER" }}</strong></p>
  </div>

  <div class="row row-cols-1 row-cols-md-2 row-cols-lg-3 g-4 justify-content-center">

    <div class="col">
      <a href="{% url 'manage_employee_details' %}" class="card card-link h-100 shadow-sm border-0 text-center text-white bg-indigo text-decoration-none">
        <div class="card-body">
          <i class="fa-solid fa-users fa-2x mb-3"></i>
          <h5 class="card-title">Employee Details</h5>
          <p class="card-text">View and manage employee accounts.</p>
        </div>
      </a>
    </div>
    
    <div class="col">
      <a href="{% url 'manage_shift_logs' %}" class="card card-link h-100 shadow-sm border-0 text-center text-white bg-indigo text-decoration-none">
        <div class="card-body">
          <i class="fa-solid fa-clock fa-2x mb-3"></i>
          <h5 class="card-title">Shift Logs</h5>
          <p class="card-text">Review and edit employee shift history.</p>
        </div>
      </a>
    </div>
    
    <div class="col">
      <a href="{% url 'account_summary' %}" class="card card-link h-100 shadow-sm border-0 text-center text-white bg-indigo text-decoration-none">
        <div class="card-body">
          <i class="fa-solid fa-file-invoice fa-2x mb-3"></i>
          <h5 class="card-title">Account Summary</h5>
          <p class="card-text">Summarise employee hours, deliveries, and more.</p>
        </div>
      </a>
    </div>

<<<<<<< HEAD
=======
    <div class="col">
      <a href="{% url 'manage_stores' %}" class="card card-link h-100 shadow-sm border-0 text-center text-white bg-indigo text-decoration-none">
        <div class="card-body">
          <i class="fa-solid fa-shop fa-2x mb-3"></i>
          <h5 class="card-title">Manage Stores</h5>
          <p class="card-text">Manage associated store information.</p>
        </div>
      </a>
    </div>

    <!-- Disabled Feature Card 1 -->
>>>>>>> b682127d
    <div class="col">
      <a href="{% url 'schedule_dashboard' %}" class="card card-link h-100 shadow-sm border-0 text-center text-white bg-indigo text-decoration-none">
        <div class="card-body">
          <i class="fa-solid fa-clipboard-user fa-2x mb-3"></i> <!-- Icon for Rostering -->
          <h5 class="card-title">Rostering</h5>
          <p class="card-text">Create rosters for future employee shifts</p>
        </div>
      </a>
    </div>

    <!-- Disabled Feature Card 2 -->
    <div class="col">
      <div class="card h-100 shadow-sm border-0 text-center bg-light text-muted">
        <div class="card-body">
          <h5 class="card-title">Store Files</h5>
          <p class="card-text">Fill in regular store reports and other documentation.</p>
          <p>Future Feature....</p>
        </div>
      </div>
    </div>

  </div>

  <div class="text-center mt-5">
    <a href="/" class="btn btn-outline-secondary">
      <i class="fa-solid fa-arrow-left me-2"></i>Back to Landing Page
    </a>
  </div>
</div>
{% endblock %}<|MERGE_RESOLUTION|>--- conflicted
+++ resolved
@@ -41,8 +41,6 @@
       </a>
     </div>
 
-<<<<<<< HEAD
-=======
     <div class="col">
       <a href="{% url 'manage_stores' %}" class="card card-link h-100 shadow-sm border-0 text-center text-white bg-indigo text-decoration-none">
         <div class="card-body">
@@ -54,7 +52,6 @@
     </div>
 
     <!-- Disabled Feature Card 1 -->
->>>>>>> b682127d
     <div class="col">
       <a href="{% url 'schedule_dashboard' %}" class="card card-link h-100 shadow-sm border-0 text-center text-white bg-indigo text-decoration-none">
         <div class="card-body">
