--- conflicted
+++ resolved
@@ -878,32 +878,42 @@
     return render(request, "auth_app/shift_requests.html", context)
 
 
-<<<<<<< HEAD
 @ensure_csrf_cookie
 @manager_required
 def report_generation(request):
-=======
+    try:
+        context, _ = get_default_page_context(request)
+    except User.DoesNotExist:
+        logger.error(
+            "Failed to load user ID {}'s associated stores. Flushed their session.".format(
+                request.session.get("user_id", None)
+            )
+        )
+        messages.error(
+            request,
+            "Failed to get your account's associated stores. Your session has been reset. Contact an admin for support.",
+        )
+        return redirect("home")
+
+    return render(request, "auth_app/report_generation.html", context)
+
+
 @manager_required
 @ensure_csrf_cookie
 @require_GET
 def repeating_shifts_dashboard(request):
->>>>>>> b583bec2
-    try:
-        context, _ = get_default_page_context(request)
-    except User.DoesNotExist:
-        logger.error(
-            "Failed to load user ID {}'s associated stores. Flushed their session.".format(
-                request.session.get("user_id", None)
-            )
-        )
-        messages.error(
-            request,
-            "Failed to get your account's associated stores. Your session has been reset. Contact an admin for support.",
-        )
-        return redirect("home")
-
-<<<<<<< HEAD
-    return render(request, "auth_app/report_generation.html", context)
-=======
-    return render(request, "auth_app/repeating_shifts_dashboard.html", context)
->>>>>>> b583bec2
+    try:
+        context, _ = get_default_page_context(request)
+    except User.DoesNotExist:
+        logger.error(
+            "Failed to load user ID {}'s associated stores. Flushed their session.".format(
+                request.session.get("user_id", None)
+            )
+        )
+        messages.error(
+            request,
+            "Failed to get your account's associated stores. Your session has been reset. Contact an admin for support.",
+        )
+        return redirect("home")
+
+    return render(request, "auth_app/repeating_shifts_dashboard.html", context)