<<<<<<< HEAD
let clockedIn = false; // Track clock-in state
let startTime = null; // Store clock-in start time
let intervalId = null; // Interval for timer

const clockButton = document.getElementById("clockButton");
const deliveriesCount = document.getElementById("deliveriesCount");
const minusButton = document.getElementById("minusButton");
const plusButton = document.getElementById("plusButton");
const timer = document.getElementById("timer");
const totalTimeDisplay = document.getElementById("totalTime");
const totalDeliveriesDisplay = document.getElementById("totalDeliveries");
const localTimeDisplay = document.getElementById("localTime");
const userDropdown = document.getElementById("userDropdown");

// Access Django-generated URLs
const listEmployeesUrl = window.djangoUrls.listEmployees;
const clockedStateUrl = window.djangoUrls.clockedState;
const clockInUrl = window.djangoUrls.clockIn;
const clockOutUrl = window.djangoUrls.clockOut;

function getCookie(name) {
  let cookieValue = null;
  if (document.cookie && document.cookie !== '') {
      const cookies = document.cookie.split(';');
      for (let i = 0; i < cookies.length; i++) {
          const cookie = cookies[i].trim();
          // Does this cookie string begin with the name we want?
          if (cookie.substring(0, name.length + 1) === (name + '=')) {
              cookieValue = decodeURIComponent(cookie.substring(name.length + 1));
              break;
          }
      }
  }
  return cookieValue;
}

const csrftoken = getCookie('csrftoken');

// Fetch employees and populate dropdown
function fetchEmployees() {
    $.get(listEmployeesUrl, function(data) {
        data.forEach(employee => {
            $("#userDropdown").append(new Option(employee[1], employee[0]));
        });
    });
}

// Fetch clocked state when user is selected
$("#userDropdown").change(function() {
    const userId = $(this).val();
    if (userId) {
        $.get(`${clockedStateUrl}${userId}/`, function(data) {
            clockedIn = data.clocked_in;
            clockButton.disabled = false;
            updateClockButtonState();
        });
    }
});

// Update clock button state based on clockedIn
function updateClockButtonState() {
    if (clockedIn) {
        clockButton.textContent = "Clock Out";
        clockButton.style.backgroundColor = "red";
        minusButton.disabled = false;
        plusButton.disabled = false;
    } else {
        clockButton.textContent = "Clock In";
        clockButton.style.backgroundColor = "green";
        minusButton.disabled = true;
        plusButton.disabled = true;
    }
}

// Toggle Clock In/Clock Out
function toggleClock() {
    const userId = $("#userDropdown").val();
    const deliveries = parseInt(deliveriesCount.textContent, 10);

    if (!clockedIn) {
        // Clocking in
        $.ajax({
            url: `${clockInUrl}${userId}/`,
            type: "PUT",
            contentType: "application/json",
            headers: {
                'X-CSRFToken': csrftoken // Include CSRF token
            },
            success: function() {
                  clockedIn = true;
                  startTime = new Date();
                  updateClockButtonState();
                  intervalId = setInterval(updateTimer, 1000); // Start timer
            }
        });
    } else {
        // Clocking out
        $.ajax({
            url: `${clockOutUrl}${userId}/`,
            type: "PUT",
            contentType: "application/json",
            headers: {
                'X-CSRFToken': csrftoken // Include CSRF token
            },
            data: JSON.stringify({ deliveries: deliveries }),
            success: function() {
=======
document.addEventListener("DOMContentLoaded", () => {
    console.log("DOM fully loaded");

    // --- Manager Clock-In Section ---
    const clockButton = document.getElementById("clockButton");
    const deliveriesCount = document.getElementById("deliveriesCount");
    const minusButton = document.getElementById("minusButton");
    const plusButton = document.getElementById("plusButton");
    const timer = document.getElementById("timer");
    const totalTimeDisplay = document.getElementById("totalTime");
    const totalDeliveriesDisplay = document.getElementById("totalDeliveries");
    const localTimeDisplay = document.getElementById("localTime");
    const userDropdown = document.getElementById("userDropdown");

    let clockedIn = false; // Track clock-in state
    let startTime = null; // Store clock-in start time
    let intervalId = null; // Interval for timer

    // Only run the clock-in logic if these elements exist (i.e., on the manager page)
    if (clockButton && deliveriesCount && minusButton && plusButton && timer && totalTimeDisplay && totalDeliveriesDisplay && localTimeDisplay && userDropdown) {

        // Enable "Clock In" button when a user is selected
        userDropdown.addEventListener("change", () => {
            if (userDropdown.value) {
                clockButton.disabled = false; // Enable the clock button
            }
        });

        // Toggle Clock In/Clock Out
        function toggleClock() {
            if (!clockedIn) {
                // Clocking in
                clockedIn = true;
                startTime = new Date();
                clockButton.textContent = "Clock Out";
                clockButton.style.backgroundColor = "red";
                deliveriesCount.textContent = "0"; // Reset deliveries
                minusButton.disabled = false;
                plusButton.disabled = false;

                intervalId = setInterval(updateTimer, 1000); // Start timer
            } else {
                // Clocking out
>>>>>>> f259ea8f
                clockedIn = false;
                clearInterval(intervalId); // Stop timer
                const endTime = new Date();
                const totalMinutes = Math.round((endTime - startTime) / 60000);

<<<<<<< HEAD
                // Update left panel
                timer.textContent = "Worked: 0H 0M";
                totalTimeDisplay.textContent = `${Math.floor(totalMinutes / 60)}H ${totalMinutes % 60}M`;
                totalDeliveriesDisplay.textContent = deliveries;

                deliveriesCount.textContent = "0"; // Reset deliveries after clock out
                updateClockButtonState();
            }
        });
=======
                clockButton.textContent = "Clock In";
                clockButton.style.backgroundColor = "green";
                minusButton.disabled = true;
                plusButton.disabled = true;

                // Update left panel
                timer.textContent = "Worked: 0H 0M";
                totalTimeDisplay.textContent = `${Math.floor(totalMinutes / 60)}H ${totalMinutes % 60}M`;
                totalDeliveriesDisplay.textContent = deliveriesCount.textContent;

                deliveriesCount.textContent = "0"; // Reset deliveries after clock out
            }
        }

        // Update Timer
        function updateTimer() {
            const now = new Date();
            const elapsedMinutes = Math.round((now - startTime) / 60000);
            const hours = Math.floor(elapsedMinutes / 60);
            const minutes = elapsedMinutes % 60;

            timer.textContent = `Worked: ${hours}H ${minutes}M`;
        }

        // Update Local Time
        function updateLocalTime() {
            const now = new Date();
            localTimeDisplay.textContent = now.toLocaleTimeString();
        }

        // Adjust Deliveries Count
        function adjustDeliveries(amount) {
            if (clockedIn) {
                const current = parseInt(deliveriesCount.textContent, 10);
                deliveriesCount.textContent = Math.max(0, current + amount);
            }
        }

        // Attach Event Listeners for the Manager Page
        clockButton.addEventListener("click", toggleClock);
        minusButton.addEventListener("click", () => adjustDeliveries(-1));
        plusButton.addEventListener("click", () => adjustDeliveries(1));

        // Start Updating Local Time
        setInterval(updateLocalTime, 1000);
>>>>>>> f259ea8f
    }

    // --- Employee Details Section ---
    const employeeTableElement = document.getElementById("employeeTable");
    const editModal = document.getElementById("editModal");
    const editForm = document.getElementById("editForm");
    const closeModal = document.getElementById("closeModal");

    // Only run the employee details logic if these elements exist
    if (employeeTableElement && editModal && editForm && closeModal) {
        const employeeTable = employeeTableElement.querySelector("tbody");

        // Close modal functionality
        closeModal.addEventListener("click", () => {
            editModal.style.display = "none";
        });

        // Fetch and display employees
        const fetchEmployees = () => {
            fetch("/api/employees/", {
                headers: { "Accept": "application/json" },
            })
                .then((res) => {
                    if (!res.ok) throw new Error("Failed to fetch employee data.");
                    return res.json();
                })
                .then((data) => {
                    console.log("Fetched data:", data);

                    // Clear table and display employees
                    employeeTable.innerHTML = "";
                    if (data.length === 0) {
                        employeeTable.innerHTML = `<tr><td colspan="5">No employees found.</td></tr>`;
                    } else {
                        data.forEach((employee) => {
                            const row = document.createElement("tr");
                            row.innerHTML = `
                                <td>${employee.first_name} ${employee.last_name}</td>
                                <td>${employee.email}</td>
                                <td>${employee.phone_number || "N/A"}</td>
                                <td>${employee.pin}</td>
                                <td>
                                    <button class="editBtn" data-id="${employee.id}">Edit</button>
                                </td>
                            `;
                            employeeTable.appendChild(row);
                        });
                        attachEditButtons();
                    }
                })
                .catch((error) => {
                    console.error("Error fetching employee data:", error);
                    employeeTable.innerHTML = `<tr><td colspan="5">Failed to load employees. Please try again later.</td></tr>`;
                });
        };

        // Attach event listeners to edit buttons
        const attachEditButtons = () => {
            document.querySelectorAll(".editBtn").forEach((btn) => {
                btn.addEventListener("click", (e) => {
                    const employeeId = e.target.dataset.id;
                    openEditModal(employeeId);
                });
            });
        };

        // Open the edit modal
        const openEditModal = (id) => {
            fetch(`/api/employees/${id}/`, {
                headers: { "Accept": "application/json" },
            })
                .then((res) => {
                    if (!res.ok) throw new Error("Failed to fetch employee details.");
                    return res.json();
                })
                .then((data) => {
                    console.log("Employee data for editing:", data);
                    document.getElementById("editEmployeeId").value = data.id;
                    document.getElementById("editFirstName").value = data.first_name;
                    document.getElementById("editLastName").value = data.last_name;
                    document.getElementById("editEmail").value = data.email;
                    document.getElementById("editPhone").value = data.phone_number || "";
                    document.getElementById("editPin").value = data.pin || "";
                    editModal.style.display = "block";
                })
                .catch((error) => {
                    console.error("Error fetching employee details:", error);
                });
        };

        // Submit the edit form
        editForm.addEventListener("submit", (e) => {
            e.preventDefault();

            const csrftoken = document.querySelector('#editForm input[name="csrfmiddlewaretoken"]').value;

            const id = document.getElementById("editEmployeeId").value;
            const payload = {
                first_name: document.getElementById("editFirstName").value,
                last_name: document.getElementById("editLastName").value,
                email: document.getElementById("editEmail").value,
                phone_number: document.getElementById("editPhone").value,
                pin: document.getElementById("editPin").value,
            };
            
            fetch(`/api/employees/${id}/`, {
                method: "PUT",
                headers: {
                    "Content-Type": "application/json",
                    "X-CSRFToken": csrftoken
                },
                body: JSON.stringify(payload),
            })
                .then((res) => {
                    if (!res.ok) throw new Error("Failed to update employee.");
                    alert("Employee updated successfully.");
                    editModal.style.display = "none";
                    fetchEmployees(); // Refresh employee list
                })
                .catch((error) => {
                    console.error("Error updating employee:", error);
                    alert("Error updating employee.");
                });
        });

        // Initial fetch of employees
        fetchEmployees();
    } else {
        console.log("Employee details elements not found on this page.");
    }

    // --- Raw Data Logs Section ---
const rawDataTableElement = document.getElementById("rawDataTable");

<<<<<<< HEAD
// Start Updating Local Time
setInterval(updateLocalTime, 1000);

// Fetch employees on load
fetchEmployees();
=======
if (rawDataTableElement) {
    const rawDataTbody = rawDataTableElement.querySelector("tbody");

    const fetchRawDataLogs = () => {
        fetch("/api/raw-data-logs/", {
            headers: { "Accept": "application/json" },
        })
            .then((res) => {
                if (!res.ok) throw new Error("Failed to fetch raw data logs.");
                return res.json();
            })
            .then((data) => {
                console.log("Fetched raw data logs:", data);

                // Clear table
                rawDataTbody.innerHTML = "";
                if (data.length === 0) {
                    rawDataTbody.innerHTML = `<tr><td colspan="7">No logs found.</td></tr>`;
                } else {
                    data.forEach((log) => {
                        console.log("Log being processed:", log); // Debugging line
                    
                        const row = document.createElement("tr");
                        row.innerHTML = `
                            <td>${log.staff_name}</td>
                            <td>${log.login_time || "N/A"}</td> <!-- Add fallback just in case -->
                            <td>${log.logout_time || "N/A"}</td> <!-- Add fallback just in case -->
                            <td>${log.is_public_holiday ? "Yes" : "No"}</td>
                            <td>${log.exact_login_timestamp}</td>
                            <td>${log.exact_logout_timestamp || "N/A"}</td>
                            <td>${log.deliveries}</td>
                            <td>${log.hours_worked}</td>
                        `;
                        rawDataTbody.appendChild(row);
                    });
                    
                }
            })
            .catch((error) => {
                console.error("Error fetching raw data logs:", error);
                rawDataTbody.innerHTML = `<tr><td colspan="7">Failed to load logs. Please try again later.</td></tr>`;
            });
    };

    // Initial fetch of raw data logs
    fetchRawDataLogs();
}
});
>>>>>>> f259ea8f
<|MERGE_RESOLUTION|>--- conflicted
+++ resolved
@@ -1,218 +1,163 @@
-<<<<<<< HEAD
-let clockedIn = false; // Track clock-in state
-let startTime = null; // Store clock-in start time
-let intervalId = null; // Interval for timer
-
-const clockButton = document.getElementById("clockButton");
-const deliveriesCount = document.getElementById("deliveriesCount");
-const minusButton = document.getElementById("minusButton");
-const plusButton = document.getElementById("plusButton");
-const timer = document.getElementById("timer");
-const totalTimeDisplay = document.getElementById("totalTime");
-const totalDeliveriesDisplay = document.getElementById("totalDeliveries");
-const localTimeDisplay = document.getElementById("localTime");
-const userDropdown = document.getElementById("userDropdown");
-
-// Access Django-generated URLs
-const listEmployeesUrl = window.djangoUrls.listEmployees;
-const clockedStateUrl = window.djangoUrls.clockedState;
-const clockInUrl = window.djangoUrls.clockIn;
-const clockOutUrl = window.djangoUrls.clockOut;
-
-function getCookie(name) {
-  let cookieValue = null;
-  if (document.cookie && document.cookie !== '') {
-      const cookies = document.cookie.split(';');
-      for (let i = 0; i < cookies.length; i++) {
-          const cookie = cookies[i].trim();
-          // Does this cookie string begin with the name we want?
-          if (cookie.substring(0, name.length + 1) === (name + '=')) {
-              cookieValue = decodeURIComponent(cookie.substring(name.length + 1));
-              break;
-          }
-      }
-  }
-  return cookieValue;
-}
-
-const csrftoken = getCookie('csrftoken');
-
-// Fetch employees and populate dropdown
-function fetchEmployees() {
-    $.get(listEmployeesUrl, function(data) {
-        data.forEach(employee => {
-            $("#userDropdown").append(new Option(employee[1], employee[0]));
-        });
-    });
-}
-
-// Fetch clocked state when user is selected
-$("#userDropdown").change(function() {
-    const userId = $(this).val();
-    if (userId) {
-        $.get(`${clockedStateUrl}${userId}/`, function(data) {
-            clockedIn = data.clocked_in;
-            clockButton.disabled = false;
-            updateClockButtonState();
-        });
-    }
-});
-
-// Update clock button state based on clockedIn
-function updateClockButtonState() {
-    if (clockedIn) {
-        clockButton.textContent = "Clock Out";
-        clockButton.style.backgroundColor = "red";
-        minusButton.disabled = false;
-        plusButton.disabled = false;
-    } else {
-        clockButton.textContent = "Clock In";
-        clockButton.style.backgroundColor = "green";
-        minusButton.disabled = true;
-        plusButton.disabled = true;
-    }
-}
-
-// Toggle Clock In/Clock Out
-function toggleClock() {
-    const userId = $("#userDropdown").val();
-    const deliveries = parseInt(deliveriesCount.textContent, 10);
-
-    if (!clockedIn) {
-        // Clocking in
-        $.ajax({
-            url: `${clockInUrl}${userId}/`,
-            type: "PUT",
-            contentType: "application/json",
-            headers: {
-                'X-CSRFToken': csrftoken // Include CSRF token
-            },
-            success: function() {
-                  clockedIn = true;
-                  startTime = new Date();
-                  updateClockButtonState();
-                  intervalId = setInterval(updateTimer, 1000); // Start timer
-            }
-        });
-    } else {
-        // Clocking out
-        $.ajax({
-            url: `${clockOutUrl}${userId}/`,
-            type: "PUT",
-            contentType: "application/json",
-            headers: {
-                'X-CSRFToken': csrftoken // Include CSRF token
-            },
-            data: JSON.stringify({ deliveries: deliveries }),
-            success: function() {
-=======
 document.addEventListener("DOMContentLoaded", () => {
-    console.log("DOM fully loaded");
-
-    // --- Manager Clock-In Section ---
-    const clockButton = document.getElementById("clockButton");
-    const deliveriesCount = document.getElementById("deliveriesCount");
-    const minusButton = document.getElementById("minusButton");
-    const plusButton = document.getElementById("plusButton");
-    const timer = document.getElementById("timer");
-    const totalTimeDisplay = document.getElementById("totalTime");
-    const totalDeliveriesDisplay = document.getElementById("totalDeliveries");
-    const localTimeDisplay = document.getElementById("localTime");
-    const userDropdown = document.getElementById("userDropdown");
-
-    let clockedIn = false; // Track clock-in state
-    let startTime = null; // Store clock-in start time
-    let intervalId = null; // Interval for timer
-
-    // Only run the clock-in logic if these elements exist (i.e., on the manager page)
-    if (clockButton && deliveriesCount && minusButton && plusButton && timer && totalTimeDisplay && totalDeliveriesDisplay && localTimeDisplay && userDropdown) {
-
-        // Enable "Clock In" button when a user is selected
-        userDropdown.addEventListener("change", () => {
-            if (userDropdown.value) {
-                clockButton.disabled = false; // Enable the clock button
-            }
-        });
-
-        // Toggle Clock In/Clock Out
-        function toggleClock() {
-            if (!clockedIn) {
-                // Clocking in
-                clockedIn = true;
-                startTime = new Date();
-                clockButton.textContent = "Clock Out";
-                clockButton.style.backgroundColor = "red";
-                deliveriesCount.textContent = "0"; // Reset deliveries
-                minusButton.disabled = false;
-                plusButton.disabled = false;
-
-                intervalId = setInterval(updateTimer, 1000); // Start timer
-            } else {
-                // Clocking out
->>>>>>> f259ea8f
-                clockedIn = false;
-                clearInterval(intervalId); // Stop timer
-                const endTime = new Date();
-                const totalMinutes = Math.round((endTime - startTime) / 60000);
-
-<<<<<<< HEAD
-                // Update left panel
-                timer.textContent = "Worked: 0H 0M";
-                totalTimeDisplay.textContent = `${Math.floor(totalMinutes / 60)}H ${totalMinutes % 60}M`;
-                totalDeliveriesDisplay.textContent = deliveries;
-
-                deliveriesCount.textContent = "0"; // Reset deliveries after clock out
-                updateClockButtonState();
-            }
-        });
-=======
-                clockButton.textContent = "Clock In";
-                clockButton.style.backgroundColor = "green";
-                minusButton.disabled = true;
-                plusButton.disabled = true;
-
-                // Update left panel
-                timer.textContent = "Worked: 0H 0M";
-                totalTimeDisplay.textContent = `${Math.floor(totalMinutes / 60)}H ${totalMinutes % 60}M`;
-                totalDeliveriesDisplay.textContent = deliveriesCount.textContent;
-
-                deliveriesCount.textContent = "0"; // Reset deliveries after clock out
-            }
-        }
-
-        // Update Timer
-        function updateTimer() {
-            const now = new Date();
-            const elapsedMinutes = Math.round((now - startTime) / 60000);
-            const hours = Math.floor(elapsedMinutes / 60);
-            const minutes = elapsedMinutes % 60;
-
-            timer.textContent = `Worked: ${hours}H ${minutes}M`;
-        }
-
-        // Update Local Time
-        function updateLocalTime() {
-            const now = new Date();
-            localTimeDisplay.textContent = now.toLocaleTimeString();
-        }
-
-        // Adjust Deliveries Count
-        function adjustDeliveries(amount) {
-            if (clockedIn) {
-                const current = parseInt(deliveriesCount.textContent, 10);
-                deliveriesCount.textContent = Math.max(0, current + amount);
-            }
-        }
-
-        // Attach Event Listeners for the Manager Page
-        clockButton.addEventListener("click", toggleClock);
-        minusButton.addEventListener("click", () => adjustDeliveries(-1));
-        plusButton.addEventListener("click", () => adjustDeliveries(1));
-
-        // Start Updating Local Time
-        setInterval(updateLocalTime, 1000);
->>>>>>> f259ea8f
-    }
+	let clockedIn = false; // Track clock-in state
+	let startTime = null; // Store clock-in start time
+	let intervalId = null; // Interval for timer
+
+	const clockButton = document.getElementById("clockButton");
+	const deliveriesCount = document.getElementById("deliveriesCount");
+	const minusButton = document.getElementById("minusButton");
+	const plusButton = document.getElementById("plusButton");
+	const timer = document.getElementById("timer");
+	const totalTimeDisplay = document.getElementById("totalTime");
+	const totalDeliveriesDisplay = document.getElementById("totalDeliveries");
+	const localTimeDisplay = document.getElementById("localTime");
+	const userDropdown = document.getElementById("userDropdown");
+
+	// Access Django-generated URLs
+	const listEmployeesUrl = window.djangoUrls.listEmployees;
+	const clockedStateUrl = window.djangoUrls.clockedState;
+	const clockInUrl = window.djangoUrls.clockIn;
+	const clockOutUrl = window.djangoUrls.clockOut;
+
+	function getCookie(name) {
+	  let cookieValue = null;
+	  if (document.cookie && document.cookie !== '') {
+		  const cookies = document.cookie.split(';');
+		  for (let i = 0; i < cookies.length; i++) {
+			  const cookie = cookies[i].trim();
+			  // Does this cookie string begin with the name we want?
+			  if (cookie.substring(0, name.length + 1) === (name + '=')) {
+				  cookieValue = decodeURIComponent(cookie.substring(name.length + 1));
+				  break;
+			  }
+		  }
+	  }
+	  return cookieValue;
+	}
+
+	const csrftoken = getCookie('csrftoken');
+
+	// Fetch employees and populate dropdown
+	function fetchEmployees() {
+		$.get(listEmployeesUrl, function(data) {
+			data.forEach(employee => {
+				$("#userDropdown").append(new Option(employee[1], employee[0]));
+			});
+		});
+	}
+
+	// Fetch clocked state when user is selected
+	$("#userDropdown").change(function() {
+		const userId = $(this).val();
+		if (userId) {
+			$.get(`${clockedStateUrl}${userId}/`, function(data) {
+				clockedIn = data.clocked_in;
+				clockButton.disabled = false;
+				updateClockButtonState();
+			});
+		}
+	});
+
+	// Update clock button state based on clockedIn
+	function updateClockButtonState() {
+		if (clockedIn) {
+			clockButton.textContent = "Clock Out";
+			clockButton.style.backgroundColor = "red";
+			minusButton.disabled = false;
+			plusButton.disabled = false;
+		} else {
+			clockButton.textContent = "Clock In";
+			clockButton.style.backgroundColor = "green";
+			minusButton.disabled = true;
+			plusButton.disabled = true;
+		}
+	}
+
+	// Toggle Clock In/Clock Out
+	function toggleClock() {
+		const userId = $("#userDropdown").val();
+		const deliveries = parseInt(deliveriesCount.textContent, 10);
+
+		if (!clockedIn) {
+			// Clocking in
+			$.ajax({
+				url: `${clockInUrl}${userId}/`,
+				type: "PUT",
+				contentType: "application/json",
+				headers: {
+					'X-CSRFToken': csrftoken // Include CSRF token
+				},
+				success: function() {
+					  clockedIn = true;
+					  startTime = new Date();
+					  updateClockButtonState();
+					  intervalId = setInterval(updateTimer, 1000); // Start timer
+				}
+			});
+		} else {
+			// Clocking out
+			$.ajax({
+				url: `${clockOutUrl}${userId}/`,
+				type: "PUT",
+				contentType: "application/json",
+				headers: {
+					'X-CSRFToken': csrftoken // Include CSRF token
+				},
+				data: JSON.stringify({ deliveries: deliveries }),
+				success: function() {
+					clockedIn = false;
+					clearInterval(intervalId); // Stop timer
+					const endTime = new Date();
+					const totalMinutes = Math.round((endTime - startTime) / 60000);
+
+					// Update left panel
+					timer.textContent = "Worked: 0H 0M";
+					totalTimeDisplay.textContent = `${Math.floor(totalMinutes / 60)}H ${totalMinutes % 60}M`;
+					totalDeliveriesDisplay.textContent = deliveries;
+
+					deliveriesCount.textContent = "0"; // Reset deliveries after clock out
+					updateClockButtonState();
+				}
+			});
+		}
+	}
+
+	// Update Timer
+	function updateTimer() {
+		const now = new Date();
+		const elapsedMinutes = Math.round((now - startTime) / 60000);
+		const hours = Math.floor(elapsedMinutes / 60);
+		const minutes = elapsedMinutes % 60;
+
+		timer.textContent = `Worked: ${hours}H ${minutes}M`;
+	}
+
+	// Update Local Time
+	function updateLocalTime() {
+		const now = new Date();
+		localTimeDisplay.textContent = now.toLocaleTimeString();
+	}
+
+	// Adjust Deliveries Count
+	function adjustDeliveries(amount) {
+		if (clockedIn) {
+			const current = parseInt(deliveriesCount.textContent, 10);
+			deliveriesCount.textContent = Math.max(0, current + amount);
+		}
+	}
+
+	// Attach Event Listeners
+	clockButton.addEventListener("click", toggleClock);
+	minusButton.addEventListener("click", () => adjustDeliveries(-1));
+	plusButton.addEventListener("click", () => adjustDeliveries(1));
+
+	// Start Updating Local Time
+	setInterval(updateLocalTime, 1000);
+
+	// Fetch employees on load
+	fetchEmployees();
+
+
 
     // --- Employee Details Section ---
     const employeeTableElement = document.getElementById("employeeTable");
@@ -344,61 +289,53 @@
     }
 
     // --- Raw Data Logs Section ---
-const rawDataTableElement = document.getElementById("rawDataTable");
-
-<<<<<<< HEAD
-// Start Updating Local Time
-setInterval(updateLocalTime, 1000);
-
-// Fetch employees on load
-fetchEmployees();
-=======
-if (rawDataTableElement) {
-    const rawDataTbody = rawDataTableElement.querySelector("tbody");
-
-    const fetchRawDataLogs = () => {
-        fetch("/api/raw-data-logs/", {
-            headers: { "Accept": "application/json" },
-        })
-            .then((res) => {
-                if (!res.ok) throw new Error("Failed to fetch raw data logs.");
-                return res.json();
-            })
-            .then((data) => {
-                console.log("Fetched raw data logs:", data);
-
-                // Clear table
-                rawDataTbody.innerHTML = "";
-                if (data.length === 0) {
-                    rawDataTbody.innerHTML = `<tr><td colspan="7">No logs found.</td></tr>`;
-                } else {
-                    data.forEach((log) => {
-                        console.log("Log being processed:", log); // Debugging line
-                    
-                        const row = document.createElement("tr");
-                        row.innerHTML = `
-                            <td>${log.staff_name}</td>
-                            <td>${log.login_time || "N/A"}</td> <!-- Add fallback just in case -->
-                            <td>${log.logout_time || "N/A"}</td> <!-- Add fallback just in case -->
-                            <td>${log.is_public_holiday ? "Yes" : "No"}</td>
-                            <td>${log.exact_login_timestamp}</td>
-                            <td>${log.exact_logout_timestamp || "N/A"}</td>
-                            <td>${log.deliveries}</td>
-                            <td>${log.hours_worked}</td>
-                        `;
-                        rawDataTbody.appendChild(row);
-                    });
-                    
-                }
-            })
-            .catch((error) => {
-                console.error("Error fetching raw data logs:", error);
-                rawDataTbody.innerHTML = `<tr><td colspan="7">Failed to load logs. Please try again later.</td></tr>`;
-            });
-    };
+	const rawDataTableElement = document.getElementById("rawDataTable");
+
+	if (rawDataTableElement) {
+		const rawDataTbody = rawDataTableElement.querySelector("tbody");
+
+		const fetchRawDataLogs = () => {
+			fetch("/api/raw-data-logs/", {
+				headers: { "Accept": "application/json" },
+			})
+				.then((res) => {
+					if (!res.ok) throw new Error("Failed to fetch raw data logs.");
+					return res.json();
+				})
+				.then((data) => {
+					console.log("Fetched raw data logs:", data);
+
+					// Clear table
+					rawDataTbody.innerHTML = "";
+					if (data.length === 0) {
+						rawDataTbody.innerHTML = `<tr><td colspan="7">No logs found.</td></tr>`;
+					} else {
+						data.forEach((log) => {
+							console.log("Log being processed:", log); // Debugging line
+						
+							const row = document.createElement("tr");
+							row.innerHTML = `
+								<td>${log.staff_name}</td>
+								<td>${log.login_time || "N/A"}</td> <!-- Add fallback just in case -->
+								<td>${log.logout_time || "N/A"}</td> <!-- Add fallback just in case -->
+								<td>${log.is_public_holiday ? "Yes" : "No"}</td>
+								<td>${log.exact_login_timestamp}</td>
+								<td>${log.exact_logout_timestamp || "N/A"}</td>
+								<td>${log.deliveries}</td>
+								<td>${log.hours_worked}</td>
+							`;
+							rawDataTbody.appendChild(row);
+						});
+						
+					}
+				})
+				.catch((error) => {
+					console.error("Error fetching raw data logs:", error);
+					rawDataTbody.innerHTML = `<tr><td colspan="7">Failed to load logs. Please try again later.</td></tr>`;
+				});
+		};
 
     // Initial fetch of raw data logs
     fetchRawDataLogs();
-}
-});
->>>>>>> f259ea8f
+	}
+});