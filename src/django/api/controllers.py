--- conflicted
+++ resolved
@@ -2,13 +2,10 @@
 import api.exceptions as err
 import api.utils as util
 
-<<<<<<< HEAD
 from typing import Union, Dict
 from datetime import timedelta, datetime, date
-=======
 from typing import Union, Dict, List, Dict, Tuple, Union
 from datetime import timedelta, datetime
->>>>>>> b682127d
 from django.db import transaction
 from django.db.models.functions import Coalesce, Concat
 from django.db.models import Sum, Q, OuterRef, Subquery, IntegerField, Value
