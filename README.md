--- conflicted
+++ resolved
@@ -24,24 +24,6 @@
    cd clock-in-system
    ```
 
-<<<<<<< HEAD
-2. **Setup virtual python environment**:
-    ```bash
-    python3 -m venv venv
-    source venv/bin/activate  # On Windows, use `venv\Scripts\activate`
-    ```
-
-3. **Install dependencies**:
-    ```bash
-    pip install -r requirements.txt
-
-4. **Setup Pre-commit**
-    ```bash
-    pre-commit install
-    ```
-
-5. **Set up MongoDB**:
-=======
 2. **Duplicate env for use**:
   ```bash
   cp src/.env.example src/.env
@@ -55,5 +37,4 @@
   ```
 
   ### **NOTE:** This will automatically apply all migrations to the database on all startups.
->>>>>>> f8cb1fc5
 
